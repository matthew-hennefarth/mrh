# Byte-compiled / optimized / DLL files
__pycache__/
*.py[cod]

# C extensions
*.so
*.dylib

# Compilation
lib/build/
CMakeCache.txt
CMakeFiles
Makefile
*.o

# Example file outputs
*.molden
*.npy
*.log
*.log.*
*.dat
*.out
*.err
*.swp
*.chk

<<<<<<< HEAD
# OSX
.DS_Store

# Profiling
profile*
report*
=======
# assorted garbage
test_all.sh
*.status
*.rasscf.h5
*.inp
*.timing
*.ods
*.tab
*.txt
>>>>>>> f9f471a7
<|MERGE_RESOLUTION|>--- conflicted
+++ resolved
@@ -24,14 +24,13 @@
 *.swp
 *.chk
 
-<<<<<<< HEAD
 # OSX
 .DS_Store
 
 # Profiling
 profile*
 report*
-=======
+
 # assorted garbage
 test_all.sh
 *.status
@@ -41,4 +40,3 @@
 *.ods
 *.tab
 *.txt
->>>>>>> f9f471a7
