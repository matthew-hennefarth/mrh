--- conflicted
+++ resolved
@@ -180,12 +180,10 @@
                     nblk = 1
                 else:
                     nblk = max (1, int ((self.max_memory - current_mem) / mem_per_state)-1)
-<<<<<<< HEAD
-
-=======
+
                 log.debug ('_store_rdms: looping over %d states at a time of %d total', nblk,
                            len (self.e_states))
->>>>>>> ac422486
+
                 rdmstmpfile = self.rdmstmpfile
                 with h5py.File(rdmstmpfile, 'w') as f:
                     for i in range(0, len(self.e_states), nblk):
