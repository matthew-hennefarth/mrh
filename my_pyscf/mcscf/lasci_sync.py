from pyscf import lib, symm
from mrh.my_pyscf.fci.csfstring import ImpossibleCIvecError
from mrh.my_pyscf.mcscf import _DFLASCI
from scipy.sparse import linalg as sparse_linalg
from scipy import linalg 
import numpy as np

from mrh.my_pyscf.gpu import libgpu

# Setting DEBUG = True will execute both CPU (original) and GPU (new) paths checking for consistency 
DEBUG = True

if DEBUG:
    import math

# This must be locked to CSF solver for the forseeable future, because I know of no other way to
# handle spin-breaking potentials while retaining spin constraint

class MicroIterInstabilityException (Exception):
    pass

def kernel (las, mo_coeff=None, ci0=None, casdm0_fr=None, conv_tol_grad=1e-4, 
        assert_no_dupes=False, verbose=lib.logger.NOTE):
    from mrh.my_pyscf.mcscf.lasci import _eig_inactive_virtual
    if mo_coeff is None: mo_coeff = las.mo_coeff
    if assert_no_dupes: las.assert_no_duplicates ()
    log = lib.logger.new_logger(las, verbose)
    t0 = (lib.logger.process_clock(), lib.logger.perf_counter())
    log.debug('Start LASCI')
    gpu=las.use_gpu
    h2eff_sub = las.get_h2eff (mo_coeff)
    t1 = log.timer('integral transformation to LAS space', *t0)

    # In the first cycle, I may pass casdm0_fr instead of ci0.
    # Therefore, I need to work out this get_veff call separately.
    # This is only for compatibility with the "old" algorithm
    if ci0 is None and casdm0_fr is not None:
        casdm0_sub = [np.einsum ('rsij,r->sij', dm, las.weights) for dm in casdm0_fr]
        dm1_core = mo_coeff[:,:las.ncore] @ mo_coeff[:,:las.ncore].conjugate ().T
        dm1s_sub = [np.stack ([dm1_core, dm1_core], axis=0)]
        for idx, casdm1s in enumerate (casdm0_sub):
            mo = las.get_mo_slice (idx, mo_coeff=mo_coeff)
            moH = mo.conjugate ().T
            dm1s_sub.append (np.tensordot (mo, np.dot (casdm1s, moH), 
                                           axes=((1),(1))).transpose (1,0,2))
        dm1s_sub = np.stack (dm1s_sub, axis=0)
        dm1s = dm1s_sub.sum (0)
        veff = las.get_veff (dm1s=dm1s.sum (0))
        veff = las.split_veff (veff, h2eff_sub, mo_coeff=mo_coeff, casdm1s_sub=casdm0_sub)
        casdm1s_sub = casdm0_sub
        casdm1frs = casdm0_fr
    else:
        if (ci0 is None or any ([c is None for c in ci0]) or
          any ([any ([c2 is None for c2 in c1]) for c1 in ci0])):
            ci0 = las.get_init_guess_ci (mo_coeff, h2eff_sub, ci0)
        if (ci0 is None or any ([c is None for c in ci0]) or
          any ([any ([c2 is None for c2 in c1]) for c1 in ci0])):
            raise RuntimeError ("failed to populate get_init_guess")
        veff = las.get_veff (dm1s = las.make_rdm1 (mo_coeff=mo_coeff, ci=ci0))
        casdm1s_sub = las.make_casdm1s_sub (ci=ci0)
        casdm1frs = las.states_make_casdm1s_sub (ci=ci0)
        veff = las.split_veff (veff, h2eff_sub, mo_coeff=mo_coeff, ci=ci0, casdm1s_sub=casdm1s_sub)
    t1 = log.timer('LASCI initial get_veff', *t1)

    ugg = None
    converged = False
    ci1 = ci0
    t2 = (t1[0], t1[1])
    it = 0
    for it in range (las.max_cycle_macro):
        e_cas, ci1 = ci_cycle (las, mo_coeff, ci1, veff, h2eff_sub, casdm1frs, log)
        if ugg is None: ugg = las.get_ugg (mo_coeff, ci1)
        log.info ('LASCI subspace CI energies: {}'.format (e_cas))
        t1 = log.timer ('LASCI ci_cycle', *t1)

        veff = veff.sum (0)/2
        # Canonicalize inactive and virtual spaces to set many off-diagonal elements of the
        # orbital-rotation Hessian to zero, which should improve the microiteration below
        fock = las.get_hcore () + veff
        fock = mo_coeff.conj ().T @ fock @ mo_coeff
        orbsym = getattr (mo_coeff, 'orbsym', None)
        ene, umat = _eig_inactive_virtual (las, fock, orbsym=orbsym)
        mo_coeff = mo_coeff @ umat
        if orbsym is not None:
            mo_coeff = lib.tag_array (mo_coeff, orbsym=orbsym)
        h2eff_sub[:,:] = umat.conj ().T @ h2eff_sub

        casdm1s_new = las.make_casdm1s_sub (ci=ci1)
        if not isinstance (las, _DFLASCI) or las.verbose > lib.logger.DEBUG:
            #veff = las.get_veff (mo_coeff=mo_coeff, ci=ci1)
            veff_new = las.get_veff (dm1s = las.make_rdm1 (mo_coeff=mo_coeff, ci=ci1))
            if not isinstance (las, _DFLASCI): veff = veff_new
        if isinstance (las, _DFLASCI):
            dcasdm1s = [dm_new - dm_old for dm_new, dm_old in zip (casdm1s_new, casdm1s_sub)]
            veff += las.fast_veffa (dcasdm1s, h2eff_sub, mo_coeff=mo_coeff, ci=ci1) 
            if las.verbose > lib.logger.DEBUG:
                errmat = veff - veff_new
                lib.logger.debug (las, 'fast_veffa error: {}'.format (linalg.norm (errmat)))
        veff = las.split_veff (veff, h2eff_sub, mo_coeff=mo_coeff, ci=ci1)
        casdm1s_sub = casdm1s_new

        t1 = log.timer ('LASCI get_veff after ci', *t1)
        H_op = las.get_hop (ugg=ugg, mo_coeff=mo_coeff, ci=ci1, h2eff_sub=h2eff_sub, veff=veff,
                            do_init_eri=False)
        g_vec = H_op.get_grad ()
        if las.verbose > lib.logger.INFO:
            g_orb_test, g_ci_test = las.get_grad (ugg=ugg, mo_coeff=mo_coeff, ci=ci1,
                                                  h2eff_sub=h2eff_sub, veff=veff)[:2]
            if ugg.nvar_orb:
                err = linalg.norm (g_orb_test - g_vec[:ugg.nvar_orb])
                log.debug ('GRADIENT IMPLEMENTATION TEST: |D g_orb| = %.15g', err)
                assert (err < 1e-5), '{}'.format (err)
            for isub in range (len (ci1)): # TODO: double-check that this code works in SA-LASSCF
                i = ugg.ncsf_sub[:isub].sum ()
                j = i + ugg.ncsf_sub[isub].sum ()
                k = i + ugg.nvar_orb
                l = j + ugg.nvar_orb
                log.debug ('GRADIENT IMPLEMENTATION TEST: |D g_ci({})| = %.15g'.format (isub), 
                           linalg.norm (g_ci_test[i:j] - g_vec[k:l]))
            err = linalg.norm (g_ci_test - g_vec[ugg.nvar_orb:])
            assert (err < 1e-5), '{}'.format (err)
        gx = H_op.get_gx ()
        prec_op = H_op.get_prec ()
        prec = prec_op (np.ones_like (g_vec)) # Check for divergences
        norm_gorb = linalg.norm (g_vec[:ugg.nvar_orb]) if ugg.nvar_orb else 0.0
        norm_gci = linalg.norm (g_vec[ugg.nvar_orb:]) if ugg.ncsf_sub.sum () else 0.0
        norm_gx = linalg.norm (gx) if gx.size else 0.0
        x0 = prec_op._matvec (-g_vec)
        norm_xorb = linalg.norm (x0[:ugg.nvar_orb]) if ugg.nvar_orb else 0.0
        norm_xci = linalg.norm (x0[ugg.nvar_orb:]) if ugg.ncsf_sub.sum () else 0.0
        lib.logger.info (
            las, 'LASCI macro %d : E = %.15g ; |g_int| = %.15g ; |g_ci| = %.15g ; |g_x| = %.15g',
            it, H_op.e_tot, norm_gorb, norm_gci, norm_gx)
        #log.info (
        #    ('LASCI micro init : E = %.15g ; |g_orb| = %.15g ; |g_ci| = %.15g ; |x0_orb| = %.15g '
        #    '; |x0_ci| = %.15g'), H_op.e_tot, norm_gorb, norm_gci, norm_xorb, norm_xci)
        las.dump_chk (mo_coeff=mo_coeff, ci=ci1)
        if (norm_gorb<conv_tol_grad and norm_gci<conv_tol_grad)or((norm_gorb+norm_gci)<norm_gx/10):
            converged = True
            break
        if gpu:
            log.info('bPpj construction is bypassed in Hessian constructor')
        H_op._init_eri_() 
        # ^ This is down here to save time in case I am already converged at initialization
        t1 = log.timer ('LASCI Hessian constructor', *t1)
        microit = [0]
        last_x = [0]
        first_norm_x = [None]
        def my_callback (x):
            microit[0] += 1
            norm_xorb = linalg.norm (x[:ugg.nvar_orb]) if ugg.nvar_orb else 0.0
            norm_xci = linalg.norm (x[ugg.nvar_orb:]) if ugg.ncsf_sub.sum () else 0.0
            addr_max = np.argmax (np.abs (x))
            id_max = ugg.addr2idstr (addr_max)
            x_max = x[addr_max]/np.pi
            log.debug ('Maximum step vector element x[{}] = {}*pi ({})'.format (addr_max, x_max, id_max))
            if las.verbose > lib.logger.INFO:
                Hx = H_op._matvec (x) # This doubles the price of each iteration!!
                resid = g_vec + Hx
                norm_gorb = linalg.norm (resid[:ugg.nvar_orb]) if ugg.nvar_orb else 0.0
                norm_gci = linalg.norm (resid[ugg.nvar_orb:]) if ugg.ncsf_sub.sum () else 0.0
                xorb, xci = ugg.unpack (x)
                xci = [[x_s * las.weights[iroot] for iroot, x_s in enumerate (x_rs)]
                       for x_rs in xci]
                xscale = ugg.pack (xorb, xci)
                Ecall = H_op.e_tot + xscale.dot (g_vec + (Hx/2))
                log.info (('LASCI micro %d : E = %.15g ; |g_orb| = %.15g ; |g_ci| = %.15g ;'
                          '|x_orb| = %.15g ; |x_ci| = %.15g'), microit[0], Ecall, norm_gorb,
                          norm_gci, norm_xorb, norm_xci)
            else:
                log.info ('LASCI micro %d : |x_orb| = %.15g ; |x_ci| = %.15g', microit[0],
                          norm_xorb, norm_xci)
            if abs(x_max)>.5: # Nonphysical step vector element
                if last_x[0] is 0:
                    x[np.abs (x)>.5*np.pi] = 0
                    last_x[0] = x
                raise MicroIterInstabilityException ("|x[i]| > pi/2")
            norm_x = linalg.norm (x)
            if first_norm_x[0] is None:
                first_norm_x[0] = norm_x
            elif norm_x > 10*first_norm_x[0]:
                raise MicroIterInstabilityException ("||x(n)|| > 10*||x(0)||")
            last_x[0] = x.copy ()

        my_tol = max (conv_tol_grad, norm_gx/10)
        try:
            x = sparse_linalg.cg (H_op, -g_vec, x0=x0, atol=my_tol,
                                  maxiter=las.max_cycle_micro, callback=my_callback,
                                  M=prec_op)[0]
            t1 = log.timer ('LASCI {} microcycles'.format (microit[0]), *t1)
            mo_coeff, ci1, h2eff_sub = H_op.update_mo_ci_eri (x, h2eff_sub)
            t1 = log.timer ('LASCI Hessian update', *t1)

            #veff = las.get_veff (mo_coeff=mo_coeff, ci=ci1)
            veff = las.get_veff (dm1s = las.make_rdm1 (mo_coeff=mo_coeff, ci=ci1))
            veff = las.split_veff (veff, h2eff_sub, mo_coeff=mo_coeff, ci=ci1)
            t1 = log.timer ('LASCI get_veff after secondorder', *t1)
        except MicroIterInstabilityException as e:
            log.info ('Unstable microiteration aborted: %s', str (e))
            t1 = log.timer ('LASCI {} microcycles'.format (microit[0]), *t1)
            x = last_x[0]
            for i in range (3): # Make up to 3 attempts to scale-down x if necessary
                mo2, ci2, h2eff_sub2 = H_op.update_mo_ci_eri (x, h2eff_sub)
                t1 = log.timer ('LASCI Hessian update', *t1)
                veff2 = las.get_veff (dm1s = las.make_rdm1 (mo_coeff=mo2, ci=ci2))
                veff2 = las.split_veff (veff2, h2eff_sub2, mo_coeff=mo2, ci=ci2)
                t1 = log.timer ('LASCI get_veff after secondorder', *t1)
                e2 = las.energy_nuc () + las.energy_elec (mo_coeff=mo2, ci=ci2, h2eff=h2eff_sub2,
                                                          veff=veff2)
                if e2 < H_op.e_tot:
                    break
                log.info ('New energy ({}) is higher than keyframe energy ({})'.format (
                    e2, H_op.e_tot))
                log.info ('Attempt {} of 3 to scale down trial step vector'.format (i+1))
                x *= .5
            mo_coeff, ci1, h2eff_sub, veff = mo2, ci2, h2eff_sub2, veff2


        casdm1frs = las.states_make_casdm1s_sub (ci=ci1)
        casdm1s_sub = las.make_casdm1s_sub (ci=ci1)

    t2 = log.timer ('LASCI {} macrocycles'.format (it), *t2)

    e_tot = las.energy_nuc () + las.energy_elec (mo_coeff=mo_coeff, ci=ci1, h2eff=h2eff_sub,
                                                 veff=veff)
    if log.verbose > lib.logger.INFO:
        e_tot_test = las.get_hop (ugg=ugg, mo_coeff=mo_coeff, ci=ci1, h2eff_sub=h2eff_sub,
                                  veff=veff, do_init_eri=False).e_tot
    dm_core = 2 * mo_coeff[:,:las.ncore] @ mo_coeff[:,:las.ncore].conj ().T
    veff_a = np.stack ([las.fast_veffa ([d[state] for d in casdm1frs], h2eff_sub,
                                        mo_coeff=mo_coeff, ci=ci1, _full=True)
                        for state in range (las.nroots)], axis=0)
    veff_c = las.get_veff (dm1s=dm_core)
    # veff's spin-summed component should be correct because I called get_veff with spin-summed rdm
    veff = veff_c[None,None,:,:] + veff_a 
    veff = lib.tag_array (veff, c=veff_c, sa=np.einsum ('rsij,r->sij', veff, las.weights))
    e_states = las.energy_nuc () + np.array (las.states_energy_elec (mo_coeff=mo_coeff, ci=ci1,
                                                                     h2eff=h2eff_sub, veff=veff))
    if log.verbose > lib.logger.INFO:
        e_tot_test = np.dot (las.weights, e_states)
        if abs (e_tot_test-e_tot) > 1e-8:
            log.warn ('order-of-operations disagreement of %e in state-averaged energy (%e)',
                      e_tot_test-e_tot, e_tot)

    # I need the true veff, with f^a_a and f^i_i spin-separated, in order to use the Hessian
    # Better to do it here with bmPu than in localintegrals

    log.info ('LASCI %s after %d cycles', ('not converged', 'converged')[converged], it+1)
    log.info ('LASCI E = %.15g ; |g_int| = %.15g ; |g_ci| = %.15g ; |g_ext| = %.15g', e_tot,
              norm_gorb, norm_gci, norm_gx)
    t1 = log.timer ('LASCI wrap-up', *t1)
        
    mo_coeff, mo_energy, mo_occ, ci1, h2eff_sub = las.canonicalize (mo_coeff, ci1, veff=veff.sa,
                                                                    h2eff_sub=h2eff_sub)
    t1 = log.timer ('LASCI canonicalization', *t1)

    t0 = log.timer ('LASCI kernel function', *t0)

    las.dump_chk (mo_coeff=mo_coeff, ci=ci1)

    return converged, e_tot, e_states, mo_energy, mo_coeff, e_cas, ci1, h2eff_sub, veff

def ci_cycle (las, mo, ci0, veff, h2eff_sub, casdm1frs, log):
    if ci0 is None: ci0 = [None for idx in range (las.nfrags)]
    # CI problems
    t1 = (lib.logger.process_clock(), lib.logger.perf_counter())
    h1eff_sub = las.get_h1eff (mo, veff=veff, h2eff_sub=h2eff_sub, casdm1frs=casdm1frs)
    ncas_cum = np.cumsum ([0] + las.ncas_sub.tolist ()) + las.ncore
    e_cas = []
    ci1 = []
    e0 = 0.0 
    for isub, (fcibox, ncas, nelecas, h1e, fcivec) in enumerate (zip (las.fciboxes, las.ncas_sub,
                                                                      las.nelecas_sub, h1eff_sub,
                                                                      ci0)):
        eri_cas = las.get_h2eff_slice (h2eff_sub, isub, compact=8)
        #max_memory = max(400, las.max_memory-lib.current_memory()[0])
        # Issue #54: compute max_memory here, or in fcisolver?
        orbsym = getattr (mo, 'orbsym', None)
        if orbsym is not None:
            i = ncas_cum[isub]
            j = ncas_cum[isub+1]
            orbsym = orbsym[i:j]
            orbsym_io = orbsym.copy ()
            if np.issubdtype (orbsym.dtype, np.integer):
                orbsym_io = np.asarray ([symm.irrep_id2name (las.mol.groupname, x)
                                         for x in orbsym])
            log.info ("LASCI subspace {} with orbsyms {}".format (isub, orbsym_io))
        else:
            log.info ("LASCI subspace {} with no orbsym information".format (isub))
        if log.verbose > lib.logger.DEBUG: 
         for state, solver in enumerate (fcibox.fcisolvers):
            wfnsym = getattr (solver, 'wfnsym', None)
            if (wfnsym is not None) and (orbsym is not None):
                if isinstance (wfnsym, str):
                    wfnsym_str = wfnsym
                else:
                    wfnsym_str = symm.irrep_id2name (las.mol.groupname, wfnsym)
                log.debug1 ("LASCI subspace {} state {} with wfnsym {}".format (isub, state,
                                                                                wfnsym_str))

        e_sub, fcivec = fcibox.kernel(h1e, eri_cas, ncas, nelecas,
                                      ci0=fcivec, verbose=log,
                                      #max_memory = max_memory issue #54
                                      ecore=e0, orbsym=orbsym)
        e_cas.append (e_sub)
        ci1.append (fcivec)
        t1 = log.timer ('FCI box for subspace {}'.format (isub), *t1)
    return e_cas, ci1

def all_nonredundant_idx (nmo, ncore, ncas_sub):
    ''' Generate a index mask array addressing all nonredundant, lower-triangular elements of an
    nmo-by-nmo orbital-rotation unitary generator amplitude matrix for a LASSCF or LASCI problem
    with ncore inactive orbitals and len (ncas_sub) fragments with ncas_sub[i] active orbitals in
    the ith fragment:

        <--------------nmo--------------->
        <-ncore->|<-sum(ncas_sub)->|
        __________________________________
        | False  |False|False| ... |False|
        |  True  |False|False| ... |False|
        |  True  | True|False| ... |False|
        |  ...   | ... | ... | ... |False|
        |  True  | True| True| ....|False|
        ----------------------------------
    '''
    nocc = ncore + sum (ncas_sub)
    idx = np.zeros ((nmo, nmo), dtype=np.bool_)
    idx[ncore:,:ncore] = True # inactive -> everything
    idx[nocc:,ncore:nocc] = True # active -> virtual
    sub_slice = np.cumsum ([0] + ncas_sub.tolist ()) + ncore
    idx[sub_slice[-1]:,:sub_slice[0]] = True
    for ix1, i in enumerate (sub_slice[:-1]):
        j = sub_slice[ix1+1]
        for ix2, k in enumerate (sub_slice[:ix1]):
            l = sub_slice[ix2+1]
            idx[i:j,k:l] = True
    # active -> active
    return idx

class LASCI_UnitaryGroupGenerators (object):
    ''' Object for `pack'ing (for root-finding algorithms) and `unpack'ing (for direct
    manipulation) the nonredundant variables ('unitary generator amplitudes') of a `LASCI' problem.
    `LASCI' here means that the CAS is frozen relative to inactive or external orbitals, but active
    orbitals from different fragments may rotate into one another, and inactive orbitals may rotate
    into virtual orbitals, and CI vectors may also evolve. Transforms between the nonredundant
    lower-triangular part ('x') of a skew-symmetric orbital rotation matrix ('kappa')
    and transforms CI transfer vectors between the determinant and configuration state function
    bases. Subclass me to apply point-group symmetry or to do a full LASSCF calculation.

    Attributes:
        nmo : int
            Number of molecular orbitals
        frozen : sequence of int or index mask array
            Identify orbitals which are frozen.
        nfrz_orb_idx : index mask array
            Identifies all nonredundant orbital rotation amplitudes for non-frozen orbitals
        uniq_orb_idx : index mask array
            The same as nfrz_orb_idx, but omitting active<->(inactive,virtual) degrees of freedom.
            (In the LASSCF child class uniq_orb_idx == nfrz_orb_idx.)
        ci_transformer : sequence of shape (nfrags,nroots) of :class:`CSFTransformer`
            Element [i][j] transforms between single determinants and CSFs for the ith fragment in
            the jth state
        nvar_orb : int
            Total number of nonredundant orbital-rotation degrees of freedom
        ncsf_sub : ndarray of shape (nfrags,nroots)
            Number of CSF vector elements in each fragment and state.
        nvar_tot : int
            Total length of the packed vector - approximately the number of nonredundant degrees
            of freedom (the CSF vector representation of the CI part of the problem still contains
            some redundancy even in `packed' form; fixing this is more trouble than it's worth).
    '''

    def __init__(self, las, mo_coeff, ci):
        self.nmo = mo_coeff.shape[-1]
        self.frozen = las.frozen
        self._init_orb (las, mo_coeff, ci)
        self._init_ci (las, mo_coeff, ci)

    def _init_nonfrozen_orb (self, las):
        nmo, ncore, ncas_sub = self.nmo, las.ncore, las.ncas_sub
        idx = all_nonredundant_idx (nmo, ncore, ncas_sub)
        if self.frozen is not None:
            idx[self.frozen,:] = idx[:,self.frozen] = False
        self.nfrz_orb_idx = idx

    def _init_orb (self, las, mo_coeff, ci):
        self._init_nonfrozen_orb (las)
        ncore, nocc = las.ncore, las.ncore + las.ncas
        idx = self.nfrz_orb_idx.copy ()
        idx[ncore:nocc,:ncore] = False # no inactive -> active
        idx[nocc:,ncore:nocc] = False # no active -> virtual
        # No external rotations of active orbitals
        self.uniq_orb_idx = idx

    def get_gx_idx (self):
        ''' Returns an index mask array identifying all nonredundant, nonfrozen orbital rotations
        which are not considered in the current phase of the phase of the problem:
        active<->inactive and active<->virtual for the LASCI parent class; nothing (all elements
        False) in the LASSCF child class. '''
        return np.logical_and (self.nfrz_orb_idx, np.logical_not (self.uniq_orb_idx))

    def _init_ci (self, las, mo_coeff, ci):
        self.ci_transformers = []
        for i, fcibox in enumerate (las.fciboxes):
            norb, nelec = las.ncas_sub[i], las.nelecas_sub[i]
            tf_list = []
            for j, solver in enumerate (fcibox.fcisolvers):
                solver.norb = norb
                solver.nelec = fcibox._get_nelec (solver, nelec)
                try:
                    solver.check_transformer_cache ()
                except ImpossibleCIvecError as e:
                    lib.logger.error (las, 'impossible CI vector in LAS frag %d, state %d', i, j)
                    raise (e)
                tf_list.append (solver.transformer)
            self.ci_transformers.append (tf_list)

    def pack (self, kappa, ci_sub):
        x = kappa[self.uniq_orb_idx]
        for trans_frag, ci_frag in zip (self.ci_transformers, ci_sub):
            for transformer, ci in zip (trans_frag, ci_frag):
                x = np.append (x, transformer.vec_det2csf (ci, normalize=False))
        assert (x.shape[0] == self.nvar_tot)
        return x

    def unpack (self, x):
        kappa = np.zeros ((self.nmo, self.nmo), dtype=x.dtype)
        kappa[self.uniq_orb_idx] = x[:self.nvar_orb]
        kappa = kappa - kappa.T

        y = x[self.nvar_orb:]
        ci_sub = []
        for trans_frag in self.ci_transformers:
            ci_frag = []
            for transformer in trans_frag:
                ncsf = transformer.ncsf
                ci_frag.append (transformer.vec_csf2det (y[:ncsf], normalize=False))
                y = y[ncsf:]
            ci_sub.append (ci_frag)

        return kappa, ci_sub

    def addr2idstr (self, addr):
        if addr<self.nvar_orb:
            probe_orb = np.argwhere (self.uniq_orb_idx)[addr]
            idstr = 'orb: {},{}'.format (*probe_orb)
        else:
            addr -= self.nvar_orb
            ncsf_frag = self.ncsf_sub.sum (1)
            for i, trans_frag in enumerate (self.ci_transformers):
                if addr >= ncsf_frag[i]:
                    addr -= ncsf_frag[i]
                    continue
                for j, trans in enumerate (trans_frag):
                    if addr >= trans.ncsf:
                        addr -= trans.ncsf
                        continue
                    idstr = 'CI({}): <{}|{}>'.format (
                        i, j, trans.printable_csfstring (addr))
                    break
                break
        return idstr

    @property
    def nvar_orb (self):
        return np.count_nonzero (self.uniq_orb_idx)

    @property
    def ncsf_sub (self):
        return np.asarray ([[transformer.ncsf for transformer in trans_frag]
                            for trans_frag in self.ci_transformers])

    @property
    def nvar_tot (self):
        return self.nvar_orb + self.ncsf_sub.sum ()

class LASCISymm_UnitaryGroupGenerators (LASCI_UnitaryGroupGenerators):
    __doc__ = LASCI_UnitaryGroupGenerators.__doc__ + '''

    Symmetry subclass forbids rotations between orbitals of different point groups or CSFs of
    other-than-specified point group -> sets many additional elements of nfrz_orb_idx and
    uniq_orb_idx to False and reduces the values of nvar_orb, ncsf_sub, and nvar_tot.
    '''

    def __init__(self, las, mo_coeff, ci): 
        self.nmo = mo_coeff.shape[-1]
        self.frozen = las.frozen
        if getattr (mo_coeff, 'orbsym', None) is None:
            mo_coeff = las.label_symmetry_(mo_coeff)
        orbsym = mo_coeff.orbsym
        self._init_orb (las, mo_coeff, ci, orbsym)
        self._init_ci (las, mo_coeff, ci, orbsym)
    
    def _init_orb (self, las, mo_coeff, ci, orbsym):
        LASCI_UnitaryGroupGenerators._init_orb (self, las, mo_coeff, ci)
        self.symm_forbid = (orbsym[:,None] ^ orbsym[None,:]).astype (np.bool_)
        self.uniq_orb_idx[self.symm_forbid] = False
        self.nfrz_orb_idx[self.symm_forbid] = False

    def _init_ci (self, las, mo_coeff, ci, orbsym):
        sub_slice = np.cumsum ([0] + las.ncas_sub.tolist ()) + las.ncore
        orbsym_sub = [orbsym[i:sub_slice[isub+1]] for isub, i in enumerate (sub_slice[:-1])]
        self.ci_transformers = []
        for norb, nelec, orbsym, fcibox in zip (las.ncas_sub, las.nelecas_sub, orbsym_sub,
                                                las.fciboxes):
            tf_list = []
            fcibox.orbsym = orbsym
            for solver in fcibox.fcisolvers:
                solver.norb = norb
                solver.nelec = fcibox._get_nelec (solver, nelec)
                solver.orbsym = orbsym
                solver.check_transformer_cache ()
                tf_list.append (solver.transformer)
            self.ci_transformers.append (tf_list)

def _init_df_(h_op):
    from mrh.my_pyscf.mcscf.lasci import _DFLASCI
    gpu=h_op.las.use_gpu
    if isinstance (h_op.las, _DFLASCI):
        h_op.with_df = h_op.las.with_df
        if gpu:
           pass
        elif h_op.bPpj is None:
            h_op.bPpj = np.ascontiguousarray (
                h_op.las.cderi_ao2mo (h_op.mo_coeff, h_op.mo_coeff[:,:h_op.nocc],
                                      compact=False))

# TODO: local state-average generalization
class LASCI_HessianOperator (sparse_linalg.LinearOperator):
    ''' The Hessian-vector product for a `LASCI' energy minimization, implemented as a linear
    operator from the scipy.sparse.linalg module. `LASCI' here means that the CAS is frozen
    relative to inactive or external orbitals, but active orbitals from different fragments may
    rotate into one another, and inactive orbitals may rotate into virtual orbitals, and CI vectors
    may also evolve. Implements the get_grad (gradient of the energy), get_prec (preconditioner for
    conjugate-gradient iteration), get_gx (gradient along non-`LASCI' degrees of freedom), and
    update_mo_ci_eri (apply a shift vector `x' to MO coefficients and CI vectors) in addition to
    _matvec and _rmatvec. For a shift vector `x', in terms of attributes and methods of this class,
    the second-order power series for the total (state-averaged) electronic energy is

    e = self.e_tot + np.dot (self.get_grad (), x) + (.5 * np.dot (self._matvec (x), x))

    Args:
        las : instance of :class:`LASCINoSymm`
        ugg : instance of :class:`LASCI_UnitaryGroupGenerators`

    Kwargs:
        mo_coeff : ndarray of shape (nao,nmo)
            Molecular orbitals for trial state(s)
        ci : list (length = nfrags) of lists (length = nroots) of ndarrays
            CI vectors of the trial state(s); element [i][j] describes the ith fragment in the jth
            state
        casdm1frs : list of length (nfrags) of ndarrays
            ith element has shape (nroots,2,ncas_sub[i],ncas_sub[i])
            Contains spin-separated 1-RDMs for the active orbitals of each fragment in each state.
        casdm2fr : list of length (nfrags) of ndarrays
            ith element has shape [nroots,] + [ncas_sub[i],]*4
            Contains spin-summed 2-RDMs for the active orbitals of each fragment in each state.
        ncore : int
            Number of doubly-occupied inactive orbitals
        ncas_sub : list of length (nfrags)
            Number of active orbitals in each fragment
        nelecas_sub : list of list of length (2) of length (nfrags)
            Number of active electrons in each fragment
        h2eff_sub : ndarray of shape (nmo,ncas**2*(ncas+1)/2)
            Contains ERIs (p1a1|a2a3), lower-triangular in the a2a3 indices, where p1 is any MO
            and an is any active MO (in any fragment).
        veff : ndarray of shape (2,nao,nao)
            Spin-separated, state-averaged 1-electron mean-field potential in the AO basis
        do_init_eri : logical
            If False, the bPpj attribute is not initialized until the _init_eri_ method is
            separately called.

    Attributes:
        ah_level_shift : float
            Shift added to the diagonal of the Hessian to improve convergence. Default = 1e-8.
        ncas : int
            Total number of active orbitals
        nao : int
            Total number of atomic orbitals
        nmo : int
            Total number of molecular orbitals
        nocc : int
            Total number of inactive plus active orbitals
        nroots : int
            Total number of states whose energies are averaged
        weights : list of length (nroots)
            Weights of the different states in the state average
        fciboxes : list of length (nfrags) of instances of :class:`H1EZipFCISolver`
            Contains the FCISolver objects for each fragment which implement the CI vector
            manipulation methods
        bPpj : ndarray of shape (naux,nmo,nocc)
            MO-basis CDERI array; only used in combination with density fitting. If
            do_init_eri=False is passed to the constructor
        casdm(N=1,2)[f][r][s] : ndarray or list of ndarrays
            Various 1RDMs (if N==1) or 2RDMs (if N==2) of active orbitals, obtained by summing or
            averaging over the casdm1frs and casdm2fr kwargs.
            If `f' is present, it is a list of ndarrays of length nfrags, and the last 2*N
            dimensions of the ith element are ncas_sub[i]. Otherwise, it is a single ndarray, and
            the last 2*N dimensions are ncas.
            If `r' is present, density matrices are separated by state and the first dimension of
            the ndarray(s) is nroots. Otherwise, density matrices are state-averaged.
            If 's' is present, density matrices are spin-separated and the first dimension of
            the ndarray(s) is 1+N. Otherwise, density matrices are spin-summed.
        cascm2 : ndarray of shape (ncas,ncas,ncas,ncas)
            The cumulant of the state-averaged, spin-summed 2-RDM of the active orbitals.
        dm1s : ndarray of shape (2,nmo,nmo)
            State-averaged, spin-separated 1-RDM of the whole molecule in the MO basis.
        eri_paaa : ndarray of shape (nmo, ncas, ncas, ncas)
            Same as kwarg h2eff_sub, be reshaped to be more accessible
        eri_cas : ndarray of shape [ncas,]*4
            ERIs (a1a2|a3a4)
        h1s : ndarray of shape (2,nmo,nmo)
            Spin-separated, state-averaged effective 1-electron Hamiltonian elements in MO basis
        h1s_cas : ndarray of shape (2,nmo,ncas)
            Spin-separated effective 1-electron Hamiltonian experience by the CAS, including the
            mean-field potential generated by the inactive electrons but not by any active space
        h1frs : list of length nroots of ndarray
            ith element has shape (nroots,2,ncas_sub[i],ncas_sub[i])
            Spin-separated effective 1-electron Hamiltonian experienced by each fragment in each
            state
        e_tot : float
            Total (state-averaged) electronic energy for the trial state(s) at x=0
        fock1 : ndarray of shape (nmo,nmo)
            State-averaged first-order effective Fock matrix
        hci0 : list (length = nfrags) of lists (length = nroots) of ndarrays
            (H(i,j) - e0[i][j]) |ci[i][j]>, where H(i,j) is the effective Hamiltonian experienced
            by the ith fragment in the jth state, stored as a CI vector
        e0 : list (length = nfrags) of lists (length = nroots) of floats
            <ci[i][j]|H(i,j)|ci[i][j]>, where H(i,j) is the effective Hamiltonian experienced by
            the ith fragment in the jth state
        linkstr[l] : list (length = nfrags) of lists (length = nroots)
            PySCF FCI module linkstr and linkstrl arrays, for accelerating CI manipulation
    '''

    def __init__(self, las, ugg, mo_coeff=None, ci=None, casdm1frs=None,
            casdm2fr=None, ncore=None, ncas_sub=None, nelecas_sub=None,
            h2eff_sub=None, veff=None, do_init_eri=True):
        if mo_coeff is None: mo_coeff = las.mo_coeff
        if ci is None: ci = las.ci
        if ncore is None: ncore = las.ncore
        if ncas_sub is None: ncas_sub = las.ncas_sub
        if nelecas_sub is None: nelecas_sub = las.nelecas_sub
        if casdm1frs is None: casdm1frs = las.states_make_casdm1s_sub (ci=ci,
            ncas_sub=ncas_sub, nelecas_sub=nelecas_sub)
        if casdm2fr is None: casdm2fr = las.states_make_casdm2_sub (ci=ci,
            ncas_sub=ncas_sub, nelecas_sub=nelecas_sub)
        if h2eff_sub is None: h2eff_sub = las.get_h2eff (mo_coeff)
        self.las = las
        self.ah_level_shift = las.ah_level_shift
        self.ugg = ugg
        self.mo_coeff = mo_coeff
        self.ci = ci = [[c.ravel () for c in cr] for cr in ci] 
        self.ncore = ncore
        self.ncas_sub = ncas_sub
        self.nelecas_sub = nelecas_sub
        self.ncas = ncas = sum (ncas_sub)
        self.nao = nao = mo_coeff.shape[0]
        self.nmo = nmo = mo_coeff.shape[-1]
        self.nocc = nocc = ncore + ncas
        self.fciboxes = las.fciboxes
        self.nroots = las.nroots
        self.weights = las.weights
        self.bPpj = None

        self._init_dms_(casdm1frs, casdm2fr)
        self._init_ham_(h2eff_sub, veff)
        self._init_orb_()
        self._init_ci_()
        # turn this off for extra optimization in kernel
        if do_init_eri: self._init_eri_()

    def _init_dms_(self, casdm1frs, casdm2fr):
        las, ncore, nocc = self.las, self.ncore, self.nocc
        self.casdm1frs = casdm1frs 
        self.casdm1fs = las.make_casdm1s_sub (casdm1frs=self.casdm1frs)
        self.casdm1rs = las.states_make_casdm1s (casdm1frs=self.casdm1frs)
        self.casdm2fr = casdm2fr
        casdm1a = linalg.block_diag (*[dm[0] for dm in self.casdm1fs])
        casdm1b = linalg.block_diag (*[dm[1] for dm in self.casdm1fs])
        self.casdm1s = np.stack ([casdm1a, casdm1b], axis=0)
        casdm1 = self.casdm1s.sum (0)
        self.casdm2 = las.make_casdm2 (casdm1frs=casdm1frs, casdm2fr=casdm2fr)
        self.cascm2 = self.casdm2 - np.multiply.outer (casdm1, casdm1)
        self.cascm2 += np.multiply.outer (casdm1a, casdm1a).transpose (0,3,2,1)
        self.cascm2 += np.multiply.outer (casdm1b, casdm1b).transpose (0,3,2,1)
        self.dm1s = np.stack ([np.eye (self.nmo, dtype=self.dtype),
                               np.eye (self.nmo, dtype=self.dtype)], axis=0)
        self.dm1s[0,ncore:nocc,ncore:nocc] = casdm1a
        self.dm1s[1,ncore:nocc,ncore:nocc] = casdm1b
        self.dm1s[:,nocc:,nocc:] = 0
        
    def _init_ham_(self, h2eff_sub, veff):
        las, mo_coeff, ncas_sub = self.las, self.mo_coeff, self.ncas_sub
        ncore, ncas, nocc = self.ncore, self.ncas, self.nocc
        nao, nmo, nocc = self.nao, self.nmo, ncore+ncas
        casdm1a, casdm1b = tuple (self.casdm1s)
        casdm1 = casdm1a + casdm1b
        moH_coeff = mo_coeff.conjugate ().T
        if veff is None:
            from mrh.my_pyscf.mcscf.lasci import _DFLASCI 
            if isinstance (las, _DFLASCI):
                _init_df_(self)
                # Can't use this module's get_veff because here I need to have f_aa and f_ii
                # On the other hand, I know that dm1s spans only the occupied orbitals
                rho = np.tensordot (self.bPpj[:,:nocc,:], self.dm1s[:,:nocc,:nocc].sum (0))
                vj_ao = np.zeros (nao*(nao+1)//2, dtype=rho.dtype)
                b0 = 0
                for eri1 in self.with_df.loop ():
                    b1 = b0 + eri1.shape[0]
                    vj_ao += np.dot (rho[b0:b1], eri1)
                    b0 = b1
                vj_mo = moH_coeff @ lib.unpack_tril (vj_ao) @ mo_coeff
                vPpi = self.bPpj[:,:,:ncore] * np.sqrt (2.0)
                no_occ, no_coeff = linalg.eigh (casdm1)
                no_occ[no_occ<0] = 0.0
                no_coeff *= np.sqrt (no_occ)[None,:]
                vPpu = np.dot (self.bPpj[:,:,ncore:nocc], no_coeff)
                vPpj = np.append (vPpi, vPpu, axis=2)
                vk_mo = np.tensordot (vPpj, vPpj, axes=((0,2),(0,2)))
                smo = las._scf.get_ovlp () @ mo_coeff
                smoH = smo.conjugate ().T
                veff = smo @ (vj_mo - vk_mo/2) @ smoH
            else:
                veff = las.get_veff (dm1s = np.dot (mo_coeff, 
                                                    np.dot (self.dm1s.sum (0), moH_coeff)))
            veff = las.split_veff (veff, h2eff_sub, mo_coeff=mo_coeff, casdm1s_sub=self.casdm1fs)
        self.eri_paaa = eri_paaa = lib.numpy_helper.unpack_tril (
            h2eff_sub.reshape (nmo*ncas, ncas*(ncas+1)//2)).reshape (nmo, ncas,
            ncas, ncas)
        self.eri_cas = eri_cas = eri_paaa[ncore:nocc,:,:,:]
        h1s = las.get_hcore ()[None,:,:] + veff
        h1s = np.dot (h1s, mo_coeff)
        self.h1s = np.dot (moH_coeff, h1s).transpose (1,0,2)
        self.h1s_cas = self.h1s[:,:,ncore:nocc].copy ()
        self.h1s_cas -= np.tensordot (eri_paaa, casdm1, axes=2)[None,:,:]
        self.h1s_cas += np.tensordot (self.casdm1s, eri_paaa, axes=((1,2),(2,1)))

        self.h1frs = [np.zeros ((self.nroots, 2, nlas, nlas)) for nlas in ncas_sub]
        for ix, h1rs in enumerate (self.h1frs):
            i = sum (ncas_sub[:ix])
            j = i + ncas_sub[ix]
            k, l = i + ncore, j + ncore
            for h1s_sub, casdm1s in zip (h1rs, self.casdm1rs):
                h1s_sub[:,:,:] = self.h1s[:,k:l,k:l].copy ()
                dm1s = casdm1s.copy ()
                dm1s[:,i:j,i:j] = 0.0 # No double-counting
                dm1s[0] -= casdm1a # No state-averaging
                dm1s[1] -= casdm1b # No state-averaging
                dm1 = dm1s[0] + dm1s[1]
                h1s_sub[:,:,:] += np.tensordot (dm1, eri_cas, axes=((0,1),(2,3)))[None,i:j,i:j]
                h1s_sub[:,:,:] -= np.tensordot (dm1s, eri_cas, axes=((1,2),(2,1)))[:,i:j,i:j]

        # Total energy (for callback)
        h1 = (self.h1s + (moH_coeff @ las.get_hcore () @ mo_coeff)[None,:,:]) / 2
        self.e_tot = (las.energy_nuc ()
            + np.dot (h1.ravel (), self.dm1s.ravel ())
            + np.tensordot (self.eri_cas, self.cascm2, axes=4) / 2)

    def _init_orb_(self):
        eri_paaa, ncore, nocc = self.eri_paaa, self.ncore, self.nocc
        self.fock1 = sum ([f @ d for f,d in zip (list (self.h1s), list (self.dm1s))])
        self.fock1[:,ncore:nocc] += np.tensordot (eri_paaa, self.cascm2, axes=((1,2,3),(1,2,3)))

    def _init_ci_(self):
        ci, ncas_sub, nelecas_sub = self.ci, self.ncas_sub, self.nelecas_sub
        self.linkstrl = []
        self.linkstr = []
        for fcibox, no, ne in zip (self.fciboxes, ncas_sub, nelecas_sub):
            self.linkstrl.append (fcibox.states_gen_linkstr (no, ne, True)) 
            self.linkstr.append (fcibox.states_gen_linkstr (no, ne, False))
        self.hci0 = self.Hci_all (None, self.h1frs, self.eri_cas, ci)
        self.e0 = [[hc.dot (c) for hc, c in zip (hcr, cr)] for hcr, cr in zip (self.hci0, ci)]
        self.hci0 = [[hc - c*e for hc, c, e in zip (hcr, cr, er)]
                     for hcr, cr, er in zip (self.hci0, ci, self.e0)]

    _init_eri_ = _init_df_

    @property
    def dtype (self):
        return self.mo_coeff.dtype

    @property
    def shape (self):
        return ((self.ugg.nvar_tot, self.ugg.nvar_tot))

    def Hci (self, fcibox, no, ne, h0r, h1rs, h2, ci, linkstrl=None):
        ''' For a single fragment, evaluate the FCI operation H(i)|ci[i]>, where H(i) is the
        effective Hamiltonian experienced by the fragment in the ith state

        Args:
            fcibox : instance of :class:`H1EZipFCISolver`
                The FCI solver method for the fragment
            no : integer
                Number of active orbitals in the fragment
            ne : list of length (2) of integers
                Number of spin-up and spin-down electrons in the fragment
            h0r : list of length nroots
                Constant part of the effective Hamiltonian for each state
            h1rs : ndarray of shape (nroots,2,no,no)
                Spin-separated 1-electron part of the effective Hamiltonian for each state
            h2 : ndarray of shape (no,no,no,no)
                Two-electron integrals
            ci : list of length nroots of ndarray
                CI vectors

        Kwargs:
            linkstrl : see pyscf.fci module documentation

        Returns:
            hcr : list of length nroots of ndarray
        '''
        hr = fcibox.states_absorb_h1e (h1rs, h2, no, ne, 0.5)
        hcr = fcibox.states_contract_2e (hr, ci, no, ne, link_index=linkstrl)
        hcr = [hc + (h0 * c) for hc, h0, c in zip (hcr, h0r, ci)]
        return hcr

    def Hci_all (self, h0fr, h1frs, h2, ci_sub):
        ''' For all fragments, evaluate the FCI operations H(i,j)|ci_sub[i][j]>, where H(i,j) is
        the effective Hamiltonian experienced by the ith fragment in the jth state.

        Args:
            h0fr : list of length nfrags of lists of length nroots
                Constant part of the effective Hamiltonian for each fragment and state
            h1frs : list of length nfrags of ndarrays
                Spin-separated 1-electron parts of the effective Hamiltonian for each fragment and
                state
            h2 : ndarray of shape (ncas,ncas,ncas,ncas)
                Two-electron integrals spanning the entire active space
            ci_sub : list of length nfrags of list of length nroots of ndarray
                CI vectors

        Returns:
            hcfr : list of length nfrags of list of length nroots of ndarray
        '''
        if h0fr is None: h0fr = [[0.0 for h1r in h1rs] for h1rs in h1frs]
        hcfr = []
        for isub, (fcibox, h0, h1rs, ci) in enumerate (zip (self.fciboxes, h0fr, h1frs, ci_sub)):
            if self.linkstrl is not None: linkstrl = self.linkstrl[isub] 
            ncas = self.ncas_sub[isub]
            nelecas = self.nelecas_sub[isub]
            i = sum (self.ncas_sub[:isub])
            j = i + ncas
            h2_i = h2[i:j,i:j,i:j,i:j]
            h1rs_i = h1rs
            hcfr.append (self.Hci (fcibox, ncas, nelecas, h0, h1rs_i, h2_i, ci, linkstrl=linkstrl))
        return hcfr

    def make_tdm1s2c_sub (self, ci1):
        ''' Make effective 1-body and 2-body cumulant density matrices to first order
        in a CI rotation vector. 

        Args:
            ci : list (length = nfrags) of lists (length = nroots) of ndarrays
                CI shift vectors

        Returns:
            tdm1s : ndarray of shape (nroots,2,ncas,ncas)
                Spin-separated effective 1-body density matrix
            tcm2 : ndarray of shape (ncas,ncas,ncas,ncas)
                Spin-summed state-averaged cumulant effective 2-body density matrix
        '''
        tdm1rs = np.zeros ((self.nroots, 2, self.ncas, self.ncas), dtype=self.dtype)
        tcm2 = np.zeros ([self.ncas,]*4, dtype=self.dtype)
        for isub, (fcibox, ncas, nelecas, c1, c0, casdm1rs, casdm1s, casdm2r) in enumerate (
          zip (self.fciboxes, self.ncas_sub, self.nelecas_sub, ci1, self.ci,
          self.casdm1frs, self.casdm1fs, self.casdm2fr)):
            s01 = [c1i.dot (c0i) for c1i, c0i in zip (c1, c0)]
            i = sum (self.ncas_sub[:isub])
            j = i + ncas
            linkstr = None if self.linkstr is None else self.linkstr[isub]
            dm1, dm2 = fcibox.states_trans_rdm12s (c1, c0, ncas, nelecas, link_index=linkstr)
            # Subtrahend: super important, otherwise the veff part of CI response is even worse
            # With this in place, I don't have to worry about subtracting an overlap times gradient
            tdm1rs[:,:,i:j,i:j] = np.stack ([np.stack (t, axis=0) - c * s
                                             for t, c, s in zip (dm1, casdm1rs, s01)], axis=0)
            dm2 = np.stack ([(sum (t) - (c*s)) / 2
                             for t, c, s, in zip (dm2, casdm2r, s01)], axis=0)
            dm2 = np.einsum ('rijkl,r->ijkl', dm2, fcibox.weights)
            #tdm1frs[isub,:,:,i:j,i:j] = tdm1rs 
            tcm2[i:j,i:j,i:j,i:j] = dm2

        # Cumulant decomposition so I only have to do one jk call for orbrot response
        # The only rules are 1) the sectors that you think are zero must really be zero, and
        #                    2) you subtract here what you add later
        tdm1s = np.einsum ('r,rspq->spq', self.weights, tdm1rs)
        cdm1s = np.einsum ('r,rsqp->spq', self.weights, self.casdm1rs)
        tcm2 -= np.multiply.outer (tdm1s[0] + tdm1s[1], cdm1s[0] + cdm1s[1])
        tcm2 += np.multiply.outer (tdm1s[0], cdm1s[0]).transpose (0,3,2,1)
        tcm2 += np.multiply.outer (tdm1s[1], cdm1s[1]).transpose (0,3,2,1)

        # Two transposes 
        tdm1rs += tdm1rs.transpose (0,1,3,2) 
        tcm2 += tcm2.transpose (1,0,3,2)        
        tcm2 += tcm2.transpose (2,3,0,1)        

        return tdm1rs, tcm2    

    def get_veff_Heff (self, odm1s, tdm1rs):
        ''' Compute first-order effective potential (relevant to the orbital-rotation sector of the
        Hessian-vector product) and first-order effective 1-body Hamiltonian operator (relevant to
        the CI-rotation sector of the Hessian-vector product) from first-order effective density
        matrices. "First-order" means proportional to one power of the orbital/CI-rotation step
        vector.

        Args:
            odm1s : ndarray of shape (2,nmo,nmo)
                Pre-symmetrization effective spin-separated state-averaged 1-RDM from the orbital
                rotation part of the step vector
            tdm1rs : ndarray of shape (nroots,2,ncas,ncas)
                Effective spin-separated 1-RDMs from the CI rotation part of the step vector,
                separated by root

        Returns:
            veff_mo : ndarray of shape (nmo,nmo)
                Spin-symmetric effective 1-body potential, including the effects of both the
                orbital and CI parts of the step vector
            h1frs : list of length nfrags of ndarrays
                ith element has shape (nroots,2,ncas_sub[i],ncas_sub[i]).
                Effective one-electron Hamiltonian amplitudes for each state and fragment + h.c.
                Includes the effects of orbital rotation and CI rotation of other fragments (i.e.,
                omits double-counting).
        '''

        t0 = (lib.logger.process_clock (), lib.logger.perf_counter ())
        ncore, nocc, nroots = self.ncore, self.nocc, self.nroots
        tdm1s_sa = np.einsum ('rspq,r->spq', tdm1rs, self.weights)
        dm1s_mo = odm1s + odm1s.transpose (0,2,1)
        dm1s_mo[:,ncore:nocc,ncore:nocc] += tdm1s_sa
        mo = self.mo_coeff
        moH = mo.conjugate ().T
        t1 = lib.logger.timer (self.las, 'LASCI get_veff_Heff 1', *t0)
        
        # Overall veff for gradient: the one and only jk call per microcycle that I will allow.
        veff_mo = self.get_veff (dm1s_mo=dm1s_mo)
        t2 = lib.logger.timer (self.las, 'LASCI get_veff_Heff 2', *t1)
        veff_mo = self.split_veff (veff_mo, dm1s_mo)
        t3 = lib.logger.timer (self.las, 'LASCI get_veff_Heff 3', *t2)

        # Core-orbital-effect only for individual CI problems
        odm1s_core = np.copy (odm1s)
        odm1s_core[:,ncore:nocc,:] = 0.0
        odm1s_core += odm1s_core.transpose (0,2,1)
        err_dm1s = odm1s_core - dm1s_mo
        # Deal with nonsymmetric eri: Coulomb part
        err_dm1s = err_dm1s[:,:,ncore:nocc] * 2.0
        err_dm1s[:,ncore:nocc,:] /= 2.0
        veff_ci = np.tensordot (err_dm1s, self.eri_paaa, axes=2)
        veff_ci += veff_ci[::-1,:,:]
        veff_ci -= np.tensordot (err_dm1s, self.eri_paaa, axes=((1,2),(0,3)))
        # Deal with nonsymmetric eri: exchange part
        veff_ci += veff_ci.transpose (0,2,1)
        veff_ci /= 2.0
        veff_ci += veff_mo[:,ncore:nocc,ncore:nocc]
        t4 = lib.logger.timer (self.las, 'LASCI get_veff_Heff 4', *t3)
        
        # SO, individual CI problems!
        # 1) There is NO constant term. Constant terms immediately drop out via the ugg defs!
        # 2) veff_ci is correctfor the orbrots, so long as I don't explicitly add h.c. at the end
        # 3) If I don't add h.c., then the (non-self) mf effect of the 1-tdms needs to be 2x strong
        # 4) Of course, self-interaction (from both 1-odms and 1-tdms) needs to be eliminated
        # 5) I do the latter by copying the eris, rather than the tdms, in case nroots is large
        h1frs = [np.zeros ((nroots, 2, nlas, nlas), dtype=self.dtype) for nlas in self.ncas_sub]
        eri_tmp = self.eri_cas.copy ()
        for isub, nlas in enumerate (self.ncas_sub):
            i = sum (self.ncas_sub[:isub])
            j = i + nlas
            h1frs[isub][:,:,:,:] = veff_ci[None,:,i:j,i:j]
            eri_tmp[:,:,:,:] = self.eri_cas[:,:,:,:]
            eri_tmp[i:j,i:j,:,:] = 0.0
            err_h1rs = 2.0 * np.tensordot (tdm1rs, eri_tmp, axes=2) 
            err_h1rs += err_h1rs[:,::-1] # ja + jb
            eri_tmp[:,:,:,:] = self.eri_cas[:,:,:,:]
            eri_tmp[i:j,:,:,i:j] = 0.0
            err_h1rs -= 2.0 * np.tensordot (tdm1rs, eri_tmp, axes=((2,3),(0,3)))
            #err_dm1rs = 2 * (tdm1frs.sum (0) - tdm1rs)
            #err_h1rs = np.tensordot (err_dm1rs, self.eri_cas, axes=2)
            #err_h1rs += err_h1rs[:,::-1] # ja + jb
            #err_h1rs -= np.tensordot (err_dm1rs, self.eri_cas, axes=((2,3),(0,3)))
            h1frs[isub][:,:,:,:] += err_h1rs[:,:,i:j,i:j]
        t5 = lib.logger.timer (self.las, 'LASCI get_veff_Heff 5', *t4)
        
        return veff_mo, h1frs
        
    def get_veff (self, dm1s_mo=None):
        '''THIS FUNCTION IS OVERWRITTEN WITH A CALL TO LAS.GET_VEFF IN THE LASSCF_O0 CLASS. IT IS
        ONLY RELEVANT TO THE "LASCI" STEP OF THE OLDER, DEPRECATED, DMET-BASED ALGORITHM.

        Compute the effective potential from a 1-RDM in the MO basis (presumptively the first-order
        effective 1-RDM which is proportional to a step vector in MO and CI rotation coordinates).
        If density fitting is used, the effective potential is approximate: it omits the
        unoccupied-unoccupied lower-diagonal block.

        Kwargs:
            dm1s_mo : ndarray of shape (2,nmo,nmo)
                Contains spin-separated 1-RDM

        Returns:
            veff_mo : ndarray of shape (nmo,nmo)
                Spin-symmetric effective potential in the MO basis
        '''

        mo = self.mo_coeff
        moH = mo.conjugate ().T
        nmo = mo.shape[-1]
        dm1_mo = dm1s_mo.sum (0)
        #if gpu:
        #    dm1_ao=np.dot(mo,np.dot(dm1_mo,moH))
        #    veff_ao=np.squeeze(self.las.get_veff(dm1s=dm1_ao))
        #    return np.dot(moH,np.dot(veff_ao,mo))
        if gpu or (getattr (self, 'bPpj', None) is None):
            dm1_ao = np.dot (mo, np.dot (dm1_mo, moH))
            veff_ao = np.squeeze (self.las.get_veff (dm1s=dm1_ao))
            return np.dot (moH, np.dot (veff_ao, mo)) 
        ncore, nocc, ncas = self.ncore, self.nocc, self.ncas
        # vj
        t0 = (lib.logger.process_clock (), lib.logger.perf_counter ())
        veff_mo = np.zeros_like (dm1_mo)
        dm1_rect = dm1_mo + dm1_mo.T
        dm1_rect[ncore:nocc,ncore:nocc] /= 2
        dm1_rect = dm1_rect[:,:nocc]
        rho = np.tensordot (self.bPpj, dm1_rect, axes=2)
        vj_pj = np.tensordot (rho, self.bPpj, axes=((0),(0)))
        t1 = lib.logger.timer (self.las, 'vj_mo in microcycle', *t0)
        dm_bj = dm1_mo[ncore:,:nocc]
        vPpj = np.ascontiguousarray (self.las.cderi_ao2mo (mo, mo[:,ncore:]@dm_bj, compact=False))
        # Don't ask my why this is faster than doing the two degrees of freedom separately...
        t1 = lib.logger.timer (self.las, 'vk_mo vPpj in microcycle', *t1)

        # vk (aa|ii), (uv|xy), (ua|iv), (au|vi)
        vPbj = vPpj[:,ncore:,:] #np.dot (self.bPpq[:,ncore:,ncore:], dm_ai)
        vk_bj = np.tensordot (vPbj, self.bPpj[:,:nocc,:], axes=((0,2),(0,1)))
        t1 = lib.logger.timer (self.las, 'vk_mo (bb|jj) in microcycle', *t1)
        # vk (ai|ai), (ui|av)
        dm_ai = dm1_mo[nocc:,:ncore]
        vPji = vPpj[:,:nocc,:ncore] #np.dot (self.bPpq[:,:nocc, nocc:], dm_ai)
        # I think this works only because there is no dm_ui in this case, so I've eliminated all
        # the dm_uv by choosing this range
        bPbi = self.bPpj[:,ncore:,:ncore]
        vk_bj += np.tensordot (bPbi, vPji, axes=((0,2),(0,2)))                    
        t1 = lib.logger.timer (self.las, 'vk_mo (bi|aj) in microcycle', *t1)

        # veff
        vj_bj = vj_pj[ncore:,:]
        veff_mo[ncore:,:nocc] = vj_bj - 0.5*vk_bj
        veff_mo[:nocc,ncore:] = veff_mo[ncore:,:nocc].T
        #vj_ai = vj_bj[ncas:,:ncore]
        #vk_ai = vk_bj[ncas:,:ncore]
        #veff_mo[ncore:,:nocc] = vj_bj
        #veff_mo[:ncore,nocc:] = vj_ai.T
        #veff_mo[ncore:,:nocc] -= vk_bj/2
        #veff_mo[:ncore,nocc:] -= vk_ai.T/2
        return veff_mo

    def split_veff (self, veff_mo, dm1s_mo):
        # This function seems orphaned? Is it used anywhere?
        veff_c = veff_mo.copy ()
        ncore = self.ncore
        nocc = self.nocc
        dm1s_cas = dm1s_mo[:,ncore:nocc,ncore:nocc]
        sdm = dm1s_cas[0] - dm1s_cas[1]
        vk_aa = -np.tensordot (self.eri_cas, sdm, axes=((1,2),(0,1))) / 2
        veff_s = np.zeros_like (veff_c)
        veff_s[ncore:nocc, ncore:nocc] = vk_aa
        veffa = veff_c + veff_s
        veffb = veff_c - veff_s
        return np.stack ([veffa, veffb], axis=0)

    def _matvec (self, x):
        log = lib.logger.new_logger (self.las, self.las.verbose)
#        extra_timing = getattr (self.las, '_extra_hessian_timing', False)
        extra_timing = getattr (self.las, '_extra_hessian_timing', True)
        extra_timer = log.timer if extra_timing else log.timer_debug1
        t0 = (lib.logger.process_clock(), lib.logger.perf_counter())
        kappa1, ci1 = self.ugg.unpack (x)
        t1 = extra_timer ('LASCI sync Hessian operator 1: unpack', *t0)

        # Effective density matrices, veffs, and overlaps from linear response
        odm1s = -np.dot (self.dm1s, kappa1)
        ocm2 = -np.dot (self.cascm2, kappa1[self.ncore:self.nocc])
        tdm1rs, tcm2 = self.make_tdm1s2c_sub (ci1)
        t1 = extra_timer ('LASCI sync Hessian operator 2: effective density matrices', *t1)
        veff_prime, h1s_prime = self.get_veff_Heff (odm1s, tdm1rs)
        t1 = extra_timer ('LASCI sync Hessian operator 3: effective potentials', *t1)

        # Responses!
        kappa2 = self.orbital_response (kappa1, odm1s, ocm2, tdm1rs, tcm2, veff_prime)
        t1 = extra_timer ('LASCI sync Hessian operator 4: (Hx)_orb', *t1)
        ci2 = self.ci_response_offdiag (kappa1, h1s_prime)
        t1 = extra_timer ('LASCI sync Hessian operator 5: (Hx)_CI offdiag', *t1)
        ci2 = [[x+y for x,y in zip (xr, yr)] for xr, yr in zip (ci2, self.ci_response_diag (ci1))]
        t1 = extra_timer ('LASCI sync Hessian operator 6: (Hx)_CI diag', *t1)

        # LEVEL SHIFT!!
        kappa3, ci3 = self.ugg.unpack (self.ah_level_shift * np.abs (x))
        kappa2 += kappa3
        ci2 = [[x+y for x,y in zip (xr, yr)] for xr, yr in zip (ci2, ci3)]
        t1 = extra_timer ('LASCI sync Hessian operator 7: level shift', *t1)

        Hx = self.ugg.pack (kappa2, ci2)
        t1 = extra_timer ('LASCI sync Hessian operator 8: pack', *t1)
        t0 = log.timer ('LASCI sync Hessian operator total', *t0)
        return Hx

    _rmatvec = _matvec # Hessian is Hermitian in this context!

    def orbital_response (self, kappa, odm1s, ocm2, tdm1rs, tcm2, veff_prime):
        '''Compute the orbital-response sector of the Hessian-vector product. It's conceptually
        pretty simple:

        Hx_pq = F'_pq - F'_qp + .5*(F_pr k_rq - k_pr F_rq)
        F'_pq = h_pr D'_qr + g_prst d'_qrst

        Since we use the cumulant decomposition:

        d'_pqrs = l'_pqrs + D'_pq D_rs + D_pq D'_rs
                  - .5*(D[s]'_ps D[s]_qr + D[s]_ps D[s]'_qr)

        where [s] means spin index, we find that

        F'_pq = h_pr D_qr + veff[s]_pr D'[s]_qr + veff'[s]_pr D[s]_qr + g_prst l'_qrst

        where veff is the effective potential from the zeroth-order 1-RDMs and veff' is that from
        the first-order 1-RDMs.

        Args:
            kappa : ndarray of shape (nmo,nmo)
                Unpacked orbital-rotation step vector
            odm1s : ndarray of shape (2,nmo,nmo)
                Pre-symmetrization effective spin-separated state-averaged 1-RDM from the orbital
                rotation part of the step vector
            ocm2 : ndarray of shape (ncas,ncas,ncas,nmo)
                Pre-symmetrization spin-summed state-averaged effective cumulant of the 2-RDM
                from the orbital-rotation part of the step vector
            tdm1rs : ndarray of shape (nroots,2,ncas,ncas)
                Effective spin-separated 1-RDMs from the CI rotation part of the step vector,
                separated by root
            tcm2 : ndarray of shape (ncas,ncas,ncas,nncas)
                Spin-summed state-averaged effective cumulant of the 2-RDM from the CI rotation
                part of the step vector
            veff_prime : ndarray of shape (2,nmo,nmo)
                Spin-separated state-averaged effective potential proportional to the first power
                of the step vector (all sectors)

        Returns:
            kappa2 : ndarray of shape (nmo,nmo)
                Contains the unpacked orbital-rotation sector of the Hessian-vector product.
        '''
        ncore, nocc = self.ncore, self.nocc
        # I put off + h.c. until now in order to make other things more natural
        odm1s += odm1s.transpose (0,2,1)
        ocm2 = ocm2[:,:,:,ncore:nocc] + ocm2[:,:,:,ncore:nocc].transpose (1,0,3,2)
        ocm2 += ocm2.transpose (2,3,0,1)
        # Effective density matrices
        edm1s = odm1s
        edm1s[:,ncore:nocc,ncore:nocc] += np.einsum ('rspq,r->spq', tdm1rs, self.weights)
        ecm2 = ocm2 + tcm2
        # Evaluate hx = (F2..x) - (F2..x).T + (F1.x) - (F1.x).T
        fock1  = self.h1s[0] @ edm1s[0] + self.h1s[1] @ edm1s[1]
        fock1 += veff_prime[0] @ self.dm1s[0] + veff_prime[1] @ self.dm1s[1]
        fock1[ncore:nocc,ncore:nocc] += np.tensordot (self.eri_cas, ecm2, axes=((1,2,3),(1,2,3)))
        fock1 += (np.dot (self.fock1, kappa) - np.dot (kappa, self.fock1)) / 2
        return fock1 - fock1.T

    def ci_response_offdiag (self, kappa1, h1frs_prime):
        '''Compute part of the CI rotation sector of the Hessian-vector product corresponding
        to off-diagonal blocks of the Hessian matrix; i.e., for a given fragment block of the
        Hessian-vector product, the input step vector omits CI degrees of freedom of that fragment,
        but includes CI degrees of freedom for all other fragments as well as orbital-rotation
        degrees of freedom.

        Args:
            kappa1 : ndarray of shape (nmo,nmo)
                Unpacked orbital-rotation step vector
            h1frs : list of length nfrags of ndarrays
                ith element has shape (nroots,2,ncas_sub[i],ncas_sub[i]).
                Effective one-electron Hamiltonian amplitudes for each state and fragment + h.c.
                Includes the effects of orbital rotation and CI rotation of other fragments (i.e.,
                omits double-counting).

        Returns:
            Kci0 : list (length = nfrags) of lists (length = nroots) of ndarrays
                Contains unpacked CI sector of partial Hessian-vector product
        '''
        # Since h1frs contains + h.c., I do NOT explicitly add + h.c. in this function
        ncore, nocc, ncas_sub, nroots = self.ncore, self.nocc, self.ncas_sub, self.nroots
        kappa1_cas = kappa1[ncore:nocc,:]
        h1frs = [np.zeros_like (h1) for h1 in h1frs_prime]
        h1_core = -np.tensordot (kappa1_cas, self.h1s_cas, axes=((1),(1))).transpose (1,0,2)
        h1_core += h1_core.transpose (0,2,1)
        h2 = -np.tensordot (kappa1_cas, self.eri_paaa, axes=1)
        h2 += h2.transpose (2,3,0,1)
        h2 += h2.transpose (1,0,3,2)
        # ^ h2 should also include + h.c.
        for j, casdm1s in enumerate (self.casdm1rs):
            for i, (h1rs, h1rs_prime) in enumerate (zip (h1frs, h1frs_prime)):
                k = sum (ncas_sub[:i])
                l = k + ncas_sub[i]
                h1s, h1s_prime = h1rs[j], h1rs_prime[j]
                dm1s = casdm1s.copy ()
                dm1s[:,k:l,k:l] = 0.0 # no double-counting
                dm1 = dm1s.sum (0)
                h1s[:,:,:] = h1_core[:,k:l,k:l].copy ()
                h1s[:,:,:] += np.tensordot (h2, dm1, axes=2)[None,k:l,k:l]
                h1s[:,:,:] -= np.tensordot (dm1s, h2, axes=((1,2),(2,1)))[:,k:l,k:l]
                #h1s[:,:,:] += h1s.transpose (0,2,1)
                h1s[:,:,:] += h1s_prime[:,:,:]
        Kci0 = self.Hci_all (None, h1frs, h2, self.ci)
        Kci0 = [[Kc - c*(c.dot (Kc)) for Kc, c in zip (Kcr, cr)]
                for Kcr, cr in zip (Kci0, self.ci)]
        # ^ The definition of the unitary group generator compels you to do this always!!!
        return Kci0

    def ci_response_diag (self, ci1):
        '''Compute part of the CI response sector of the Hessian-vector product corresponding
        to diagonal blocks of the Hessian matrix; i.e., for a given fragment block of the Hessian-
        vector product, the input step vector includes ONLY CI degrees of freedom for THAT
        FRAGMENT.

        Args:
            ci1 : list (length = nfrags) of lists (length = nroots) of ndarrays
                Contains unpacked CI sector of input step vector

        Returns:
            ci2 : list (length = nfrags) of lists (length = nroots) of ndarrays
                Contains unpacked CI sector of partial Hessian-vector product
        '''
        # IMPORTANT: this disagrees with PySCF, but I still think it's right and PySCF is wrong
        ci1HmEci0 = [[c.dot (Hci) for c, Hci in zip (cr, Hcir)] 
                     for cr, Hcir in zip (ci1, self.hci0)]
        s01 = [[c1.dot (c0) for c1,c0 in zip (c1r, c0r)] for c1r, c0r in zip (ci1, self.ci)]
        ci2 = self.Hci_all ([[-e for e in er] for er in self.e0], self.h1frs, self.eri_cas, ci1)
        ci2 = [[x-(y*z) for x,y,z in zip (xr,yr,zr)] for xr,yr,zr in zip (ci2, self.ci, ci1HmEci0)]
        ci2 = [[x-(y*z) for x,y,z in zip (xr,yr,zr)] for xr,yr,zr in zip (ci2, self.hci0, s01)]
        return [[x*2 for x in xr] for xr in ci2]

    def get_prec (self):
        '''Obtain the preconditioner for conjugate-gradient descent using a second-order power
        series of the energy from a given LAS-state keyframe (a single "macrocycle"). In general,
        the preconditioner should approximate multiplication by the matrix-inverse of the Hessian.
        Here, however, we also use it to identify and mask degrees of freedom along which the
        quadratically-approximated energy is numerically unstable.

        N.B. to future developers: an "exact" inverted-Hessian preconditioner is actually not
        desirable, because a failure of optimization is more likely due to the unsuitability of a
        quadratic power series in fundamentally periodic variables. I.O.W., we can't get too hung
        up on solving Ax=b, because Ax=b is an approximate equation in the first place. The actual
        goal is to minimize successive keyframe (aka "macrocycle" aka "trial") energies.

        Returns:
            prec_op : LinearOperator
                Approximately the inverse of the Hessian
        '''
        log = lib.logger.new_logger (self.las, self.las.verbose)
        Hdiag = self._get_Hdiag () + self.ah_level_shift
        Hdiag[np.abs (Hdiag)<1e-8] = 1e-8
        # The quadratic power series is a bad approximation if the magnitude of the gradient in
        # the current keyframe is such that we will tend to predict steps with magnitude greater
        # than .5*pi (a step of exactly .5*pi transposes two states). This preconditioner should
        # mask out the corresponding degrees of freedom
        g_vec = self.get_grad ()
        b = linalg.norm (g_vec)
        probe_x0 = b/Hdiag
        log.debug ('|probe_x0| / ndeg = %g', linalg.norm (probe_x0) / len (probe_x0))
        ndeg = len (probe_x0)
        idx_unstable = np.abs (probe_x0) > np.pi*.5
        # We can't mask everything, because that behavior would obfuscate the problem
        # If NO stable D.O.F. exist, then keyframe is just bad and it has to be handled upstream
        ndeg_unstable = np.count_nonzero (idx_unstable)
        ndeg_stable = np.count_nonzero (~idx_unstable)
        g_unst = linalg.norm (g_vec[idx_unstable]) if ndeg_unstable else 0
        if ndeg_stable and (round (g_unst/b, 2) < 1):
            Hdiag[idx_unstable] = np.inf
            ndeg_unstable = ndeg - ndeg_stable
            log.debug ('%d/%d d.o.f. masked in LASCI sync preconditioner (masked gradient = %g)',
                       ndeg_unstable, ndeg, g_unst)
        else:
            log.warn ('LASCI encountered an unmaskable instability; calculation may not converge')
        def prec_op (x):
            t0 = (lib.logger.process_clock(), lib.logger.perf_counter())
            Mx = x/Hdiag
            log.timer ('LASCI sync preconditioner call', *t0)
            return Mx
        return sparse_linalg.LinearOperator (self.shape,matvec=prec_op,dtype=self.dtype)

    def _get_Horb_diag (self):
        fock = np.stack ([np.diag (h) for h in list (self.h1s)], axis=0)
        num = np.stack ([np.diag (d) for d in list (self.dm1s)], axis=0)
        Horb_diag = sum ([np.multiply.outer (f,n) for f,n in zip (fock, num)])
        Horb_diag -= np.diag (self.fock1)[None,:]
        Horb_diag += Horb_diag.T
        # This is where I stop unless I want to add the split-c and split-x terms
        # Split-c and split-x, for inactive-external rotations, requires I calculate a bunch
        # of extra eris (g^aa_ii, g^ai_ai)
        return Horb_diag[self.ugg.uniq_orb_idx]

    def _get_Hci_diag (self):
        Hci_diag = []
        for ix, (fcibox, norb, nelec, h1rs, csf_list) in enumerate (zip (self.fciboxes, 
         self.ncas_sub, self.nelecas_sub, self.h1frs, self.ugg.ci_transformers)):
            i = sum (self.ncas_sub[:ix])
            j = i + norb
            h2 = self.eri_cas[i:j,i:j,i:j,i:j]
            hdiag_csf_list = fcibox.states_make_hdiag_csf (h1rs, h2, norb, nelec)
            for csf, hdiag_csf in zip (csf_list, hdiag_csf_list):
                Hci_diag.append (csf.pack_csf (hdiag_csf))
        return Hci_diag

    def _get_Hdiag (self):
        return np.concatenate ([self._get_Horb_diag ()] + self._get_Hci_diag ())

    def update_mo_ci_eri (self, x, h2eff_sub):
        log = lib.logger.new_logger(self.las, self.las.verbose)
        t0 = (lib.logger.process_clock(), lib.logger.perf_counter())
        kappa, dci = self.ugg.unpack (x)
        umat = linalg.expm (kappa/2)
        t0=log.timer('update_init',*t0)
        # The 1/2 here is because my actual variables are just the lower-triangular
        # part of kappa, or equivalently 1/2 k^p_q (E^p_q - E^q_p). I can simplify
        # this to k^p_q E^p_q when evaluating derivatives, but not when exponentiating,
        # because the operator part has to be anti-hermitian.
        mo1 = self._update_mo (umat)
        t0=log.timer('update_mo',*t0)
        ci1 = self._update_ci (dci)
        t0=log.timer('update_ci',*t0)
        gpu=self.las.use_gpu
        if DEBUG and gpu:
          h2eff_sub2 = self._update_h2eff_sub (mo1, umat, h2eff_sub) 
          h2eff_sub = self._update_h2eff_sub_gpu (gpu, mo1, umat, h2eff_sub) 
          if(np.allclose(h2eff_sub,h2eff_sub2,atol=1e-13)): print('H2eff test passed')
          else:print('H2eff gpu kernel is not working');print(np.max((h2eff_sub-h2eff_sub2)*(h2eff_sub-h2eff_sub2)));exit()
        elif gpu:
          h2eff_sub = self._update_h2eff_sub_gpu (gpu, mo1, umat, h2eff_sub)
        else:
          h2eff_sub = self._update_h2eff_sub (mo1, umat, h2eff_sub)
        t0=log.timer('update_h2eff_sub',*t0)
        return mo1, ci1, h2eff_sub

    def _update_mo (self, umat):
        mo1 = self.mo_coeff @ umat
        if hasattr (self.mo_coeff, 'orbsym'):
            mo1 = lib.tag_array (mo1, orbsym=self.mo_coeff.orbsym)
        return mo1

    def _update_ci (self, dci):
        ci1 = []
        for c_r, dc_r in zip (self.ci, dci):
            ci1_r = []
            for c, dc in zip (c_r, dc_r):
                dc[:] -= c * c.dot (dc)
                phi = linalg.norm (dc)
                cosp = np.cos (phi)
                if np.abs (phi) > 1e-8: sinp = np.sin (phi) / phi
                else: sinp = 1 # as precise as it can be w/ 64 bits
                c1 = cosp*c + sinp*dc
                assert (np.isclose (linalg.norm (c1), 1))
                ci1_r.append (c1)
            ci1.append (ci1_r)
        return ci1
<<<<<<< HEAD

    def _update_h2eff_sub_gpu(self,gpu,mo1,umat,h2eff_sub,log,t0):
=======
    def _update_h2eff_sub_gpu(self,gpu,mo1,umat,h2eff_sub):
>>>>>>> 8fb63288
        ncore, ncas, nocc, nmo = self.ncore, self.ncas, self.nocc, self.nmo
        ucas = umat[ncore:nocc, ncore:nocc]
        bmPu = None
        if hasattr (h2eff_sub, 'bmPu'): bmPu = h2eff_sub.bmPu
        libgpu.libgpu_update_h2eff_sub(gpu,self.ncore,self.ncas,self.nocc,self.nmo,umat, h2eff_sub)
        if bmPu is not None:
            bmPu = np.dot (bmPu, ucas)
            h2eff_sub = lib.tag_array (h2eff_sub, bmPu = bmPu)
<<<<<<< HEAD
        t0 = log.timer('bmPu work',*t0)
        return h2eff_sub

=======
        return h2eff_sub 
>>>>>>> 8fb63288
    def _update_h2eff_sub_debug(self, mo1, umat, h2eff_sub):
        ncore, ncas, nocc, nmo = self.ncore, self.ncas, self.nocc, self.nmo
        ucas = umat[ncore:nocc, ncore:nocc]
        h2eff_sub = h2eff_sub.reshape (nmo*ncas, ncas*(ncas+1)//2)
        h2eff_sub = lib.numpy_helper.unpack_tril (h2eff_sub)
        h2eff_sub = h2eff_sub.reshape (nmo, ncas, ncas, ncas)
        h2eff_sub = np.tensordot (h2eff_sub, ucas, axes=((2),(0))) # qbab
        h2eff_sub = np.tensordot (h2eff_sub, ucas, axes=((2),(0))) # qbbb
        h2eff_sub=h2eff_sub.transpose((2,3,1,0))#new  #gpu code does qbab and qbbb lines first, and then does the next four lines because batching is easier.
        h2eff_sub=np.einsum('iI,JKip->JKIp',ucas,h2eff_sub)#,ucas)
        h2eff_sub=np.einsum('JKIp,pP->JKIP',h2eff_sub,umat)#new
        h2eff_sub=h2eff_sub.transpose((3,2,0,1))#new
        ix_i, ix_j = np.tril_indices (ncas)
        h2eff_sub = h2eff_sub.reshape (nmo, ncas, ncas*ncas)
        h2eff_sub = h2eff_sub[:,:,(ix_i*ncas)+ix_j]
        h2eff_sub = h2eff_sub.reshape (nmo, -1)
        return h2eff_sub
    def _update_h2eff_sub (self, mo1, umat, h2eff_sub):
        ncore, ncas, nocc, nmo = self.ncore, self.ncas, self.nocc, self.nmo
        ucas = umat[ncore:nocc, ncore:nocc]
        bmPu = None
        if hasattr (h2eff_sub, 'bmPu'):bmPu = h2eff_sub.bmPu
        h2eff_sub = h2eff_sub.reshape (nmo*ncas, ncas*(ncas+1)//2)
        h2eff_sub = lib.numpy_helper.unpack_tril (h2eff_sub)
        h2eff_sub = h2eff_sub.reshape (nmo, ncas, ncas, ncas)
        h2eff_sub = np.tensordot (ucas, h2eff_sub, axes=((0),(1))) # bpaa
        h2eff_sub = np.tensordot (umat, h2eff_sub, axes=((0),(1))) # qbaa
        h2eff_sub = np.tensordot (h2eff_sub, ucas, axes=((2),(0))) # qbab
        h2eff_sub = np.tensordot (h2eff_sub, ucas, axes=((2),(0))) # qbbb
        ix_i, ix_j = np.tril_indices (ncas)
        h2eff_sub = h2eff_sub.reshape (nmo, ncas, ncas*ncas)
        h2eff_sub = h2eff_sub[:,:,(ix_i*ncas)+ix_j]
        h2eff_sub = h2eff_sub.reshape (nmo, -1)
        if bmPu is not None:
            bmPu = np.dot (bmPu, ucas)
            h2eff_sub = lib.tag_array (h2eff_sub, bmPu = bmPu)
        return h2eff_sub

    def get_grad (self):
        gorb = self.fock1 - self.fock1.T
        gci = [[2*hci0 for hci0 in hci0r] for hci0r in self.hci0]
        return self.ugg.pack (gorb, gci)

    def get_gx (self):
        gorb = self.fock1 - self.fock1.T
        gx = gorb[self.ugg.get_gx_idx ()]
        return gx


<|MERGE_RESOLUTION|>--- conflicted
+++ resolved
@@ -1356,12 +1356,8 @@
                 ci1_r.append (c1)
             ci1.append (ci1_r)
         return ci1
-<<<<<<< HEAD
-
-    def _update_h2eff_sub_gpu(self,gpu,mo1,umat,h2eff_sub,log,t0):
-=======
+
     def _update_h2eff_sub_gpu(self,gpu,mo1,umat,h2eff_sub):
->>>>>>> 8fb63288
         ncore, ncas, nocc, nmo = self.ncore, self.ncas, self.nocc, self.nmo
         ucas = umat[ncore:nocc, ncore:nocc]
         bmPu = None
@@ -1370,13 +1366,8 @@
         if bmPu is not None:
             bmPu = np.dot (bmPu, ucas)
             h2eff_sub = lib.tag_array (h2eff_sub, bmPu = bmPu)
-<<<<<<< HEAD
-        t0 = log.timer('bmPu work',*t0)
-        return h2eff_sub
-
-=======
         return h2eff_sub 
->>>>>>> 8fb63288
+      
     def _update_h2eff_sub_debug(self, mo1, umat, h2eff_sub):
         ncore, ncas, nocc, nmo = self.ncore, self.ncas, self.nocc, self.nmo
         ucas = umat[ncore:nocc, ncore:nocc]
