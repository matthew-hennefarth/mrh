# Ohh boy
from mrh.my_pyscf.mcscf.mc1step_csf import fix_ci_response_csf
import copy

class _DFLASCI: # Tag
    pass

def constrCASSCF(mf, ncas, nelecas, **kwargs):
    from pyscf import scf
    from pyscf.mcscf import addons
    from mrh.my_pyscf.mcscf import mc1step_constrained
    mf = scf.addons.convert_to_rhf(mf)
    return mc1step_constrained.CASSCF (mf, ncas, nelecas, **kwargs)

<<<<<<< HEAD
constrRCASSCF = constrCASSCF


# LAS-PDFT class
def LASPDFT(mc_class, ot, ncas, nelecas, ncore=None, frozen=None, verbose=5,
             **kwargs):
    
    try: import mrh
    except ImportError:
        print("For performing LASPDFT, you will require mrh")
        print('mrh can be found at: https://github.com/MatthewRHermes/mrh')
        raise
    try: from pyscf.mcpdft.mcpdft import get_mcpdft_child_class
    except ImportError:
         print("For performing LASPDFT, you will require pyscf-forge")
         print('pyscf-forge can be found at : https://github.com/pyscf/pyscf-forge')
         raise

    if isinstance(mc_class, (mrh.my_pyscf.mcscf.lasscf_sync_o0.LASSCFNoSymm)):
      import mrh 
      from mrh.my_pyscf.mcscf.laspdft import LASPDFT
      # This will change the certain functions of mc_class
      lspdft = LASPDFT(mc_class)
    else:
      print("LAS-object is not provided")
      raise
    
    mc2 = get_mcpdft_child_class(mc_class, ot, **kwargs)
    mc2.verbose = verbose
    mc2.mo_coeff = mc_class.mo_coeff.copy()    
    mc2.ci = copy.deepcopy(mc_class.ci)
    mc2.converged = mc_class.converged
    mc2 = lspdft.update_kernel(mc2)

# To make it consistent   
# LASSCF = _LASPDFT
# LASCI = _LASPDFT
=======
constrRCASSCF = constrCASSCF
>>>>>>> 81e034ac
<|MERGE_RESOLUTION|>--- conflicted
+++ resolved
@@ -1,6 +1,5 @@
 # Ohh boy
 from mrh.my_pyscf.mcscf.mc1step_csf import fix_ci_response_csf
-import copy
 
 class _DFLASCI: # Tag
     pass
@@ -12,44 +11,4 @@
     mf = scf.addons.convert_to_rhf(mf)
     return mc1step_constrained.CASSCF (mf, ncas, nelecas, **kwargs)
 
-<<<<<<< HEAD
-constrRCASSCF = constrCASSCF
-
-
-# LAS-PDFT class
-def LASPDFT(mc_class, ot, ncas, nelecas, ncore=None, frozen=None, verbose=5,
-             **kwargs):
-    
-    try: import mrh
-    except ImportError:
-        print("For performing LASPDFT, you will require mrh")
-        print('mrh can be found at: https://github.com/MatthewRHermes/mrh')
-        raise
-    try: from pyscf.mcpdft.mcpdft import get_mcpdft_child_class
-    except ImportError:
-         print("For performing LASPDFT, you will require pyscf-forge")
-         print('pyscf-forge can be found at : https://github.com/pyscf/pyscf-forge')
-         raise
-
-    if isinstance(mc_class, (mrh.my_pyscf.mcscf.lasscf_sync_o0.LASSCFNoSymm)):
-      import mrh 
-      from mrh.my_pyscf.mcscf.laspdft import LASPDFT
-      # This will change the certain functions of mc_class
-      lspdft = LASPDFT(mc_class)
-    else:
-      print("LAS-object is not provided")
-      raise
-    
-    mc2 = get_mcpdft_child_class(mc_class, ot, **kwargs)
-    mc2.verbose = verbose
-    mc2.mo_coeff = mc_class.mo_coeff.copy()    
-    mc2.ci = copy.deepcopy(mc_class.ci)
-    mc2.converged = mc_class.converged
-    mc2 = lspdft.update_kernel(mc2)
-
-# To make it consistent   
-# LASSCF = _LASPDFT
-# LASCI = _LASPDFT
-=======
-constrRCASSCF = constrCASSCF
->>>>>>> 81e034ac
+constrRCASSCF = constrCASSCF