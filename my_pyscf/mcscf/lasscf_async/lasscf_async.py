import itertools
import numpy as np
from scipy import linalg
from pyscf import lib
from pyscf.mcscf import mc1step
from mrh.my_pyscf.mcscf import lasci, lasscf_sync_o0
from mrh.my_pyscf.mcscf.lasscf_guess import interpret_frags_atoms
from mrh.my_pyscf.mcscf.lasscf_async import keyframe, combine
from mrh.my_pyscf.mcscf.lasscf_async.split import get_impurity_space_constructor
from mrh.my_pyscf.mcscf.lasscf_async.crunch import get_impurity_casscf

from mrh.my_pyscf.gpu import libgpu

def kernel (las, mo_coeff=None, ci0=None, conv_tol_grad=1e-4,
            assert_no_dupes=False, verbose=lib.logger.NOTE, frags_orbs=None,
            **kwargs):
    if mo_coeff is None: mo_coeff = las.mo_coeff
    if assert_no_dupes: las.assert_no_duplicates ()
    h2eff_sub = las.get_h2eff (mo_coeff)
    if (ci0 is None or any ([c is None for c in ci0]) or
      any ([any ([c2 is None for c2 in c1]) for c1 in ci0])):
        ci0 = las.get_init_guess_ci (mo_coeff, h2eff_sub, ci0)
    if (ci0 is None or any ([c is None for c in ci0]) or
      any ([any ([c2 is None for c2 in c1]) for c1 in ci0])):
        raise RuntimeError ("failed to populate get_init_guess")
    if frags_orbs is None: frags_orbs = getattr (las, 'frags_orbs', None)
    imporb_builders = [get_impurity_space_constructor (las, i, frag_orbs=frag_orbs)
                       for i, frag_orbs in enumerate (frags_orbs)]
    nfrags = len (las.ncas_sub)
    log = lib.logger.new_logger(las, verbose)
    t0 = (lib.logger.process_clock(), lib.logger.perf_counter())
    kf0 = las.get_keyframe (mo_coeff, ci0) 
    las._flas_stdout = {} # TODO: more elegant model for this

    ###############################################################################################
    ################################## Begin actual kernel logic ##################################
    ###############################################################################################





    converged = False
    it = 0
    kf1 = kf0
    impurities = [get_impurity_casscf (las, i, imporb_builder=builder)
                  for i, builder in enumerate (imporb_builders)]
    ugg = las.get_ugg ()
    t1 = log.timer_debug1 ('impurity solver construction', *t0)
    # GRAND CHALLENGE: replace rigid algorithm below with dynamic task scheduling
    for it in range (las.max_cycle_macro):
        # 1. Divide into fragments
        for impurity in impurities: impurity._pull_keyframe_(kf1)
        
        # 2. CASSCF on each fragment
        kf2_list = []
        for impurity in impurities:
            impurity.kernel ()
            kf2_list.append (impurity._push_keyframe (kf1))

<<<<<<< HEAD
            
        # 3. Combine from fragments. TODO: smaller chunks instead of one whole-molecule function
        kf1 = combine_o0 (las, kf2_list)
=======
        # 3. Combine from fragments. It should not be necessary to do this in any particular order,
        #    and the below does it March Madness tournament style; e.g.:
        #
        #       kf2_list[0] --- kf2_list[1]     kf2_list[2] --- kf2_list[3]
        #                    |                               |
        #                   kfi --------------------------- kfj
        #                                    |
        #                                   kf2
        #
        nkf = len (kf2_list)
        ncyc = int (np.ceil (np.log2 (nkf)))
        for i in range (int (np.ceil (np.log2 (nkf)))):
            nkfi = len (kf2_list)
            kf3_list = []
            for kf2, kf3 in zip (kf2_list[::2],kf2_list[1::2]):
                kf3_list.append (combine.combine_pair (las, kf2, kf3, kf_ref=kf1))
            if nkfi%2: kf3_list.insert (len(kf3_list)-1, kf2_list[-1])
            # Insert this at second-to-last position so that it gets "mixed in" next cycle
            kf2_list = kf3_list
        assert (len (kf2_list) == 1)
        kf1 = kf2_list[0]
>>>>>>> 582b4c2e

        # Evaluate status and break if converged
        e_tot = las.energy_nuc () + las.energy_elec (
            mo_coeff=kf1.mo_coeff, ci=kf1.ci, h2eff=kf1.h2eff_sub, veff=kf1.veff)
        gvec = las.get_grad (ugg=ugg, kf=kf1)
        norm_gvec = linalg.norm (gvec)
        log.info ('LASSCF macro %d : E = %.15g ; |g| = %.15g', it, e_tot, norm_gvec)
        if verbose > lib.logger.INFO: keyframe.gradient_analysis (las, kf1, log)
        t1 = log.timer ('one LASSCF macro cycle', *t1)
        las.dump_chk (mo_coeff=kf1.mo_coeff, ci=kf1.ci)
        if norm_gvec < conv_tol_grad:
            converged = True
            break





    ###############################################################################################
    ################################### End actual kernel logic ###################################
    ###############################################################################################

    for key, val in las._flas_stdout.items (): val.close ()
    # TODO: more elegant model for this
    mo_coeff, ci1, h2eff_sub, veff = kf1.mo_coeff, kf1.ci, kf1.h2eff_sub, kf1.veff
    t1 = log.timer ('LASSCF {} macrocycles'.format (it), *t0)
    e_tot = las.energy_nuc () + las.energy_elec (mo_coeff=mo_coeff, ci=ci1, h2eff=h2eff_sub,
                                                 veff=veff)
    e_states = las.energy_nuc () + np.array (las.states_energy_elec (mo_coeff=mo_coeff, ci=ci1,
                                                                     h2eff=h2eff_sub, veff=veff))
    # This crap usually goes in a "_finalize" function
    log.info ('LASSCF %s after %d cycles', ('not converged', 'converged')[converged], it+1)
    log.info ('LASSCF E = %.15g ; |g| = %.15g', e_tot,
              norm_gvec)
    t1 = log.timer ('LASSCF final energy', *t1)
    mo_coeff, mo_energy, mo_occ, ci1, h2eff_sub = las.canonicalize (mo_coeff, ci1, veff=veff,
                                                                    h2eff_sub=h2eff_sub)
    t1 = log.timer ('LASSCF canonicalization', *t1)
    t0 = log.timer ('LASSCF kernel function', *t0)

    e_cas = None # TODO: get rid of this worthless, meaningless variable
    return converged, e_tot, e_states, mo_energy, mo_coeff, e_cas, ci1, h2eff_sub, veff

def get_grad (las, mo_coeff=None, ci=None, ugg=None, kf=None):
    '''Return energy gradient for orbital rotation and CI relaxation.

    Args:
        las : instance of :class:`LASCINoSymm`

    Kwargs:
        mo_coeff : ndarray of shape (nao,nmo)
            Contains molecular orbitals
        ci : list (length=nfrags) of list (length=nroots) of ndarray
            Contains CI vectors
        ugg : instance of :class:`LASCI_UnitaryGroupGenerators`
        kf : instance of :class:`LASKeyframe`
            Overrides mo_coeff and ci if provided and carries other intermediate
            quantities that may have been calculated in advance

    Returns:
        gvec : ndarray of shape (ugg.nvar_tot)
            Contains collapsed 1d gradient
    '''
    if mo_coeff is None: mo_coeff=las.mo_coeff
    if ci is None: ci=las.ci
    if ugg is None: ugg=las.get_ugg ()
    if kf is None: kf=las.get_keyframe (mo_coeff, ci)
    mo_coeff, ci = kf.mo_coeff, kf.ci
    veff, fock1 = kf.veff, kf.fock1
    h2eff_sub, h1eff_sub = kf.h2eff_sub, kf.h1eff_sub

    gorb = fock1 - fock1.T
    gci = las.get_grad_ci (mo_coeff=mo_coeff, ci=ci, h1eff_sub=h1eff_sub, h2eff_sub=h2eff_sub,
                           veff=veff)
    return ugg.pack (gorb, gci)

class SortedIndexDict (dict):
    '''A dict, but all keys that are tuples are sorted so that, for instance, (1,2) is always
    the same as (2,1)'''
    def __setitem__(self, key, val):
        if isinstance (key, tuple): key = tuple (sorted (key))
        dict.__setitem__(self, key, val)
    def __getitem__(self, key):
        if isinstance (key, tuple): key = tuple (sorted (key))
        return dict.__getitem__(self, key)
    def get (self, key, *args):
        if isinstance (key, tuple): key = tuple (sorted (key))
        if len (args):
            return dict.get (self, key, *args)
        else:
            return dict.get (self, key)

class LASSCFNoSymm (lasci.LASCINoSymm):
    '''Extra attributes:

    frags_orbs : list of length nfrags of list of integers
        Identifies the definition of fragments as lists of AOs
    impurity_params : list of length nfrags of dict
        Key/value pairs are assigned as attributes of the impurity solver CASSCF object.
        Use this to address, e.g., conv_tol_grad, max_cycle_macro, etc. of the impurity
        subproblems
    relax_params : dict
        Key/value pairs are assigned as attributes to the active-active relaxation (``LASCI'')
        subproblem, similar to impurity_params. Use this to, e.g., set a different max_cycle_macro
        for the ``LASCI'' step.
    combine_pair_max_frags : integer
        Maximum number of frags to simultaneously relax during the combine_pair step.
    '''
    def __init__(self, mf, ncas, nelecas, ncore=None, spin_sub=None, **kwargs):
        lasci.LASCINoSymm.__init__(self, mf, ncas, nelecas, ncore=ncore, spin_sub=spin_sub,
                                   **kwargs)
        self.impurity_params = {}
        for i in range (self.nfrags):
            self.impurity_params[i] = {}
        self.relax_params = {}
        for i, j in itertools.combinations (range (self.nfrags), 2):
            self.relax_params[(i,j)] = {}
        self.combine_pair_max_frags = self.nfrags
        keys = set (('frags_orbs','impurity_params','relax_params','combine_pair_max_frags'))
        self._keys = self._keys.union (keys)

    @property
    def relax_params (self): return self._relax_params
    @relax_params.setter
    def relax_params (self, d):
        self._relax_params = SortedIndexDict ()
        for key, val in d.items ():
            self._relax_params[key] = val

    _ugg = lasscf_sync_o0.LASSCF_UnitaryGroupGenerators
    _kern = kernel
    get_grad = get_grad
    def get_keyframe (self, mo_coeff=None, ci=None):
        if mo_coeff is None: mo_coeff=self.mo_coeff
        if ci is None: ci=self.ci
        return keyframe.LASKeyframe (self, mo_coeff, ci)
    as_scanner = mc1step.as_scanner
    def set_fragments_(self, frags_atoms=None, mo_coeff=None, localize_init_guess=True,
                       frags_by_AOs=False, **kwargs):
        ''' Project active orbitals into sets of orthonormal "fragments" defined by frags_atoms,
        cache the resulting frags_orbs member, and call localize_init_guess. Passes on unlisted
        kwargs to localize_init_guess call.
    
        Kwargs:
            frags_atoms: list of length nfrags
                Contains either lists of integer atom indices, or lists of
                strings which are passed to mol.search_ao_label, which define
                fragments into which the active orbitals are to be localized
            mo_coeff: ndarray of shape (nao, nmo)
                Molecular orbital coefficients containing active orbitals
                on columns ncore:ncore+ncas
            localize_init_guess: logical
                If false, this step is skipped and mo_coeff is returned unaltered
            frags_by_AOs: logical
                If True, interpret integer frags_atoms as AOs rather than atoms
    
        Returns:
            mo_coeff: ndarray of shape (nao,nmo)
                Orbital coefficients after localization of the active space;
                columns in the order (inactive,las1,las2,...,lasn,external)
        '''
        self.frags_orbs = interpret_frags_atoms (self.mol, frags_atoms, frags_by_AOs=frags_by_AOs)
        if mo_coeff is None: mo_coeff=self.mo_coeff
        if localize_init_guess:
            mo_coeff = self.localize_init_guess (self.frags_orbs, mo_coeff=mo_coeff,
                                                 frags_by_AOs=True, **kwargs) 
        return mo_coeff
    def dump_flags (self, verbose=None, _method_name='LASSCF'):
        lasci.LASCINoSymm.dump_flags (self, verbose=verbose, _method_name=_method_name)
    def _finalize(self):
        log = lib.logger.new_logger (self, self.verbose)
        nroots_prt = len (self.e_states)
        if self.verbose <= lib.logger.INFO:
            nroots_prt = min (nroots_prt, 100)
        if nroots_prt < len (self.e_states):
            log.info (("Printing a maximum of 100 state energies;"
                       " increase self.verbose to see them all"))
        if nroots_prt > 1:
            log.info ("LASSCF state-average energy = %.15g", self.e_tot)
            for i, e in enumerate (self.e_states):
                log.info ("LASSCF state %d energy = %.15g", i, e)
        else:
            log.info ("LASSCF energy = %.15g", self.e_tot)
        return

class LASSCFSymm (lasci.LASCISymm):
    def __init__(self, mf, ncas, nelecas, ncore=None, spin_sub=None, **kwargs):
        lasci.LASCISymm.__init__(self, mf, ncas, nelecas, ncore=ncore, spin_sub=spin_sub, **kwargs)
        self.impurity_params = [{} for i in range (self.nfrags)]
        self.relax_params = {}
        keys = set (('frags_orbs','impurity_params','relax_params'))
        self._keys = self._keys.union (keys)

    _ugg = lasscf_sync_o0.LASSCFSymm_UnitaryGroupGenerators
    _kern = kernel
    _finalize = LASSCFNoSymm._finalize
    get_grad = get_grad
    get_keyframe = LASSCFNoSymm.get_keyframe
    as_scanner = mc1step.as_scanner
    set_fragments_ = LASSCFNoSymm.set_fragments_
    dump_flags = LASSCFNoSymm.dump_flags

def LASSCF (mf_or_mol, ncas_sub, nelecas_sub, **kwargs):
    # try grabbing gpu handle from mf_or_mol instead of additional argument
    use_gpu = kwargs.get('use_gpu', None)
    
    from pyscf import gto, scf
    if isinstance(mf_or_mol, gto.Mole):
        mf = scf.RHF(mf_or_mol)
    elif isinstance (mf_or_mol, scf.hf.SCF):
        mf = mf_or_mol
    else:
        raise RuntimeError ("LASSCF constructor requires molecule or SCF instance")
    if mf.mol.symmetry:
        las = LASSCFSymm (mf, ncas_sub, nelecas_sub, **kwargs)
    else:
        las = LASSCFNoSymm (mf, ncas_sub, nelecas_sub, **kwargs)
    if getattr (mf, 'with_df', None):
        las = lasci.density_fit (las, with_df = mf.with_df)
    return las

if __name__=='__main__':
    from mrh.tests.lasscf.c2h6n4_struct import structure as struct
    from pyscf import scf
    mol = struct (1.0, 1.0, '6-31g', symmetry=False)
    mol.verbose = 5
    mol.output = 'lasscf_async.log'
    mol.build ()
    mf = scf.RHF (mol).run ()
    las = LASSCF (mf, (4,4), ((4,0),(0,4)), spin_sub=(5,5))
    mo = las.set_fragments_((list (range (3)), list (range (9,12))), mf.mo_coeff)
    las.state_average_(weights=[1,0,0,0,0],
                       spins=[[0,0],[2,0],[-2,0],[0,2],[0,-2]],
                       smults=[[1,1],[3,1],[3,1],[1,3],[1,3]])
    las.kernel (mo)

<|MERGE_RESOLUTION|>--- conflicted
+++ resolved
@@ -58,11 +58,7 @@
             impurity.kernel ()
             kf2_list.append (impurity._push_keyframe (kf1))
 
-<<<<<<< HEAD
             
-        # 3. Combine from fragments. TODO: smaller chunks instead of one whole-molecule function
-        kf1 = combine_o0 (las, kf2_list)
-=======
         # 3. Combine from fragments. It should not be necessary to do this in any particular order,
         #    and the below does it March Madness tournament style; e.g.:
         #
@@ -84,7 +80,6 @@
             kf2_list = kf3_list
         assert (len (kf2_list) == 1)
         kf1 = kf2_list[0]
->>>>>>> 582b4c2e
 
         # Evaluate status and break if converged
         e_tot = las.energy_nuc () + las.energy_elec (
