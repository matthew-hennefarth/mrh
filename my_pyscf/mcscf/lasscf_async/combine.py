import os
import numpy as np
from scipy import linalg
from pyscf import lib
from pyscf.lo import orth
from pyscf.scf.rohf import get_roothaan_fock
from mrh.my_pyscf.mcscf import lasci, _DFLASCI
from mrh.my_pyscf.mcscf.lasscf_async import keyframe

# TODO: symmetry
def orth_orb (las, kf2_list, kf_ref=None):
    ncore, ncas = las.ncore, las.ncas
    nocc = ncore + ncas
    nao, nmo = las.mo_coeff.shape
    nfrags = las.nfrags
    log = lib.logger.new_logger (las, las.verbose)

    # orthonormalize active orbitals
    if kf_ref is not None:
        ci = [c for c in kf_ref.ci]
        mo_cas = kf_ref.mo_coeff[:,ncore:nocc].copy ()
    else:
        ci = [None for i in range (las.nfrags)]
        mo_cas = np.empty ((nao, ncas), dtype=las.mo_coeff.dtype)
    for kf2 in kf2_list:
        for ifrag in kf2.frags:
            i = sum (las.ncas_sub[:ifrag])
            j = i + las.ncas_sub[ifrag]
            k, l = i + ncore, j + ncore
            mo_cas[:,i:j] = kf2.mo_coeff[:,k:l]
            ci[ifrag] = kf2.ci[ifrag]
    mo_cas_preorth = mo_cas.copy ()
    s0 = las._scf.get_ovlp ()
    mo_cas = orth.vec_lowdin (mo_cas_preorth, s=s0)
    
    # reassign orthonormalized active orbitals
    proj = []
    for ifrag in range (nfrags):
        i = sum (las.ncas_sub[:ifrag])
        j = i + las.ncas_sub[ifrag]
        proj.append (mo_cas_preorth[:,i:j] @ mo_cas_preorth[:,i:j].conj ().T)
    smo1 = s0 @ mo_cas
    frag_weights = np.stack ([((p @ smo1) * smo1.conjugate ()).sum (0)
                              for p in proj], axis=-1)
    idx = np.argsort (frag_weights, axis=1)[:,-1]
    mo_las = []
    for ifrag in range (nfrags):
        mo = mo_cas[:,(idx == ifrag)]
        i = sum (las.ncas_sub[:ifrag])
        j = i + las.ncas_sub[ifrag]
        s1 = mo.conj ().T @ s0 @ mo_cas_preorth[:,i:j]
        u, svals, vh = linalg.svd (s1)
        mo_las.append (mo @ u @ vh)
    mo_cas = np.concatenate (mo_las, axis=1)
    
    # non-active orbitals
    ucas = las.mo_coeff.conj ().T @ s0 @ mo_cas
    u, R = linalg.qr (ucas)
    # Isn't it weird that you do Gram-Schmidt by doing QR?
    errmax = np.amax (np.abs (np.abs (R[:ncas,:ncas]) - np.eye (ncas)))
    if errmax>1e-8:
        log.warn ('Active orbital orthogonalization may have failed: %e', errmax)
    mo1 = las.mo_coeff @ u
    errmax = np.amax (np.abs (np.abs (mo_cas.conj ().T @ s0 @ mo1[:,:ncas]) - np.eye (ncas)))
    if errmax>1e-8:
        log.warn ('Active orbitals leaking into non-active space: %e', errmax)
    errmax = np.amax (np.abs ((mo1.conj ().T @ s0 @ mo1) - np.eye (mo1.shape[1])))
    if errmax>1e-8:
        log.warn ('Non-orthogonal AOs in lasscf_async.combine.orth_orb: %e', errmax)
    mo1 = mo1[:,ncas:]
    if mo1.size:
        veff = sum ([kf2.veff for kf2 in kf2_list]) / len (kf2_list)
        dm1s = sum ([kf2.dm1s for dm1s in kf2_list]) / len (kf2_list)
        fock = las.get_hcore ()[None,:,:] + veff
        fock = get_roothaan_fock (fock, dm1s, s0)
        orbsym = None # TODO: symmetry
        fock = mo1.conj ().T @ fock @ mo1
        ene, umat = las._eig (fock, 0, 0, orbsym)
        mo_core = mo1 @ umat[:,:ncore]
        mo_virt = mo1 @ umat[:,ncore:]
        mo_coeff = np.concatenate ([mo_core, mo_cas, mo_virt], axis=1)
    else:
        mo_coeff = mo_cas

    return las.get_keyframe (mo_coeff, ci)

class flas_stdout_env (object):
    def __init__(self, las, flas_stdout):
        self.las = las
        self.flas_stdout = flas_stdout
        self.las_stdout = las.stdout
    def __enter__(self):
        self.las.stdout = self.flas_stdout
        self.las._scf.stdout = self.flas_stdout
        self.las.fcisolver.stdout = self.flas_stdout
        for fcibox in self.las.fciboxes:
            fcibox.stdout = self.flas_stdout
            for fcisolver in fcibox.fcisolvers:
                fcisolver.stdout = self.flas_stdout
        if getattr (self.las, 'with_df', None):
            self.las.with_df.stdout = self.flas_stdout
    def __exit__(self, type, value, traceback):
        self.las.stdout = self.las_stdout
        self.las._scf.stdout = self.las_stdout
        self.las.fcisolver.stdout = self.las_stdout
        for fcibox in self.las.fciboxes:
            fcibox.stdout = self.las_stdout
            for fcisolver in fcibox.fcisolvers:
                fcisolver.stdout = self.las_stdout
        if getattr (self.las, 'with_df', None):
            self.las.with_df.stdout = self.las_stdout

def relax (las, kf, freeze_inactive=False, frozen_frags=None):
    # TODO: bottom-up 2-frag subproblem reimplementation
    if frozen_frags is None: frozen_frags = []
    log = lib.logger.new_logger (las, las.verbose)
    flas_stdout = getattr (las, '_flas_stdout', None)
    if flas_stdout is None:
        output = getattr (las.mol, 'output', None)
        if not ((output is None) or (output=='/dev/null')):
            flas_output = output + '.flas'
            if las.verbose > lib.logger.QUIET:
                if os.path.isfile (flas_output):
                    print('overwrite output file: %s' % flas_output)
                else:
                    print('output file: %s' % flas_output)
            flas_stdout = open (flas_output, 'w')
            las._flas_stdout = flas_stdout
        else:
            flas_stdout = las.stdout
    with flas_stdout_env (las, flas_stdout):
        flas = lasci.LASCI (las._scf, las.ncas_sub, las.nelecas_sub)
        flas.__dict__.update (las.__dict__)
<<<<<<< HEAD
        flas.frozen = []
        flas.frozen_ci = frozen_frags
        # TODO: ensure robust tolerance selection so things always make progress
        flas.min_cycle_macro = 1
        if freeze_inactive:
            flas.frozen.extend (list (range (las.ncore)))
        for ifrag in frozen_frags:
            i0 = las.ncore + sum (las.ncas_sub[:ifrag])
            i1 = i0 + las.ncas_sub[ifrag]
            flas.frozen.extend (list (range (i0,i1)))
        if freeze_inactive:
            nocc = las.ncore + las.ncas
            nmo = kf.mo_coeff.shape[1]
            flas.frozen.extend (list (range (nocc,nmo)))
=======
        params = getattr (las, 'relax_params', {})
        glob = {key: val for key, val in params.items () if isinstance (key, str)}
        flas.__dict__.update (glob)
>>>>>>> b43d366d
        e_tot, e_cas, ci, mo_coeff, mo_energy, h2eff_sub, veff = \
            flas.kernel (kf.mo_coeff, ci0=kf.ci)
    ovlp = mo_coeff.conj ().T @ las._scf.get_ovlp () @ mo_coeff
    errmat = ovlp - np.eye (ovlp.shape[0])
    errmax = np.amax (np.abs (errmat))
    if errmax>1e-8:
        log.warn ('Non-orthogonal AOs in lasscf_async.combine.relax: max ovlp error = %e', errmax)
    return las.get_keyframe (mo_coeff, ci)

def combine_o0 (las, kf2_list):
    kf1 = orth_orb (las, kf2_list)
    kf1 = relax (las, kf1)
    return kf1

def combine_o1 (las, kf2_list):
    kf1 = kf2_list[0]
    for kf2 in kf2_list[1:]:
        kf1 = combine_pair (las, kf1, kf2)
    return kf1

def select_aa_block (las, frags1, frags2, fock1):
    '''Identify from two lists of candidate fragments the single active-active orbital-rotation
    gradient block with the largest norm

    Args:
        las : object of :class:`LASCINoSymm`
        frags1 : sequence of integers
        frags2 : sequence of integers
        fock1 : ndarray of shape (nmo,nmo)

    Returns:
        i : integer
            From frags1.
        j : integer
            From frags2.
'''
    frags1 = list (frags1)
    frags2 = list (frags2)
    g_orb = fock1 - fock1.conj ().T
    ncore = las.ncore
    nocc = ncore + las.ncas
    g_orb = g_orb[ncore:nocc,ncore:nocc]
    gblk = []
    for i in frags1:
        i0 = sum (las.ncas_sub[:i])
        i1 = i0 + las.ncas_sub[i]
        for j in frags2:
            j0 = sum (las.ncas_sub[:j])
            j1 = j0 + las.ncas_sub[j]
            gblk.append (linalg.norm (g_orb[i0:i1,j0:j1]))
    gmax = np.argmax (gblk)
    i = frags1[gmax // len (frags2)]
    j = frags2[gmax % len (frags2)]
    return i, j

def combine_pair (las, kf1, kf2):
    '''Combine two keyframes and relax one specific block of active-active orbital rotations
    between the fragments assigned to each with the inactive and virtual orbitals frozen.'''
    kf3 = orth_orb (las, [kf1, kf2], kf_ref=kf1)
    i, j = select_aa_block (las, kf1.frags, kf2.frags, kf3.fock1)
    frozen = [k for k in range (las.nfrags) if k not in (i,j)]
    kf3 = relax (las, kf3, freeze_inactive=True, frozen_frags=frozen)
    kf3.frags = kf1.frags.union (kf2.frags)
    return kf3

def impweights (las, mo_coeff, impurities):
    '''Compute the weights of each MO in mo_coeff on the various impurities.

    Args:
        las : object of :class:`LASCINoSymm`
        mo_coeff : ndarray of shape (nao,nmo)
        impurities: list of length nfrag of objects of :class:`ImpurityCASSCF`

    Returns:
        weights: ndarray of shape (nmo, nfrag)
    '''
    smoH = mo_coeff.conj ().T @ las._scf.get_ovlp ()
    weights = []
    for imp in impurities:
        a = smoH @ imp.mol.get_imporb_coeff ()
        weights.append ((a @ a.conj ().T).diagonal ())
    return np.stack (weights, axis=1)

def combine_o1_rigid (las, kf1, kf2, kf_ref):
    '''Combine two keyframes (without relaxing the active orbitals) by weighting the kappa matrices
    with respect to a third reference keyframe democratically

    Args:
        las : object of :class:`LASCINoSymm`
        kf1 : object of :class:`LASKeyframe`
        kf2 : object of :class:`LASKeyframe`
        kf_ref : object of :class:`LASKeyframe`
            Reference point for the kappa matrices

    Returns:
        kf3 : object of :class:`LASKeyframe`
    '''
    log = lib.logger.new_logger (las, las.verbose)
    nmo = las.mo_coeff.shape[1]
    kf3 = kf_ref.copy ()
    kappa1, rmat1 = keyframe.get_kappa (las, kf1, kf_ref)
    kappa2, rmat2 = keyframe.get_kappa (las, kf2, kf_ref)
    kappa1 = keyframe.democratic_matrix (las, kappa1, kf1.frags, kf_ref.mo_coeff)
    kappa2 = keyframe.democratic_matrix (las, kappa2, kf2.frags, kf_ref.mo_coeff)
    kappa = kappa1 + kappa2
    rmat = np.eye (nmo) + np.zeros_like (rmat1) + np.zeros_like (rmat2) # complex safety

    offs = np.cumsum (las.ncas_sub) + las.ncore
    for i in kf1.frags:
        i1 = offs[i]
        i0 = i1 - las.ncas_sub[i]
        kf3.ci[i] = kf1.ci[i]
        rmat[i0:i1,i0:i1] = rmat1[i0:i1,i0:i1]
    for i in kf2.frags:
        i1 = offs[i]
        i0 = i1 - las.ncas_sub[i]
        kf3.ci[i] = kf2.ci[i]
        rmat[i0:i1,i0:i1] = rmat2[i0:i1,i0:i1]

    # set orbitals and frag associations
    umat = linalg.expm (kappa) @ rmat
    if np.iscomplexobj (umat):
        log.warn ('Complex umat constructed. Discarding imaginary part; norm: %e',
                  linalg.norm (umat.imag))
        umat = umat.real
    kf3.mo_coeff = kf_ref.mo_coeff @ umat
    kf3.frags = kf1.frags.union (kf2.frags)
    
    return kf3



    <|MERGE_RESOLUTION|>--- conflicted
+++ resolved
@@ -131,7 +131,9 @@
     with flas_stdout_env (las, flas_stdout):
         flas = lasci.LASCI (las._scf, las.ncas_sub, las.nelecas_sub)
         flas.__dict__.update (las.__dict__)
-<<<<<<< HEAD
+        params = getattr (las, 'relax_params', {})
+        glob = {key: val for key, val in params.items () if isinstance (key, str)}
+        flas.__dict__.update (glob)
         flas.frozen = []
         flas.frozen_ci = frozen_frags
         # TODO: ensure robust tolerance selection so things always make progress
@@ -146,11 +148,6 @@
             nocc = las.ncore + las.ncas
             nmo = kf.mo_coeff.shape[1]
             flas.frozen.extend (list (range (nocc,nmo)))
-=======
-        params = getattr (las, 'relax_params', {})
-        glob = {key: val for key, val in params.items () if isinstance (key, str)}
-        flas.__dict__.update (glob)
->>>>>>> b43d366d
         e_tot, e_cas, ci, mo_coeff, mo_energy, h2eff_sub, veff = \
             flas.kernel (kf.mo_coeff, ci0=kf.ci)
     ovlp = mo_coeff.conj ().T @ las._scf.get_ovlp () @ mo_coeff
