/* -*- c++ -*- */

#include <stdio.h>

#include "device.h"

#define _NUM_SIMPLE_TIMER 6

#define _DEBUG_OPENMP

#ifdef _DEBUG_OPENMP
#include <unistd.h>
#include <string.h>
#include <sched.h>
#endif

/* ---------------------------------------------------------------------- */

Device::Device()
{
  printf("LIBGPU: created device\n");
  
  pm = new PM();

  update_dfobj = 0;
  
  rho = nullptr;
  //vj = nullptr;
  _vktmp = nullptr;

  buf_tmp = nullptr;
  buf3 = nullptr;
  buf4 = nullptr;

  buf_fdrv = nullptr;

  size_buf_vj = 0;
  size_buf_vk = 0;
  
  buf_vj = nullptr;
  buf_vk = nullptr;
  
#if defined(_USE_GPU)
  use_eri_cache = true;
#endif
  
  num_threads = 1;
#pragma omp parallel
  num_threads = omp_get_num_threads();

  num_devices = pm->dev_num_devices();
  
  device_data = (my_device_data*) pm->dev_malloc_host(num_devices * sizeof(my_device_data));

  for(int i=0; i<num_devices; ++i) {
    device_data[i].device_id = i;
    
    device_data[i].size_rho = 0;
    device_data[i].size_vj = 0;
    device_data[i].size_vk = 0;
    device_data[i].size_buf = 0;
    device_data[i].size_dms = 0;
    device_data[i].size_dmtril = 0;
    device_data[i].size_eri1 = 0;
<<<<<<< HEAD
    device_data[i].size_ucas = 0;
    device_data[i].size_umat = 0;
    device_data[i].size_h2eff = 0;
=======
    device_data[i].size_mo_coeff = 0;
>>>>>>> 75ee038c
    
    device_data[i].d_rho = nullptr;
    device_data[i].d_vj = nullptr;
    device_data[i].d_buf1 = nullptr;
    device_data[i].d_buf2 = nullptr;
    device_data[i].d_buf3 = nullptr;
    device_data[i].d_vkk = nullptr;
    device_data[i].d_dms = nullptr;
    device_data[i].d_mo_coeff=nullptr;
    device_data[i].d_dmtril = nullptr;
    device_data[i].d_eri1 = nullptr; // when not using eri cache
    device_data[i].d_ucas = nullptr;
    device_data[i].d_umat = nullptr;
    device_data[i].d_h2eff = nullptr;
    
    device_data[i].d_pumap_ptr = nullptr;
    
#if defined (_USE_GPU)
    device_data[i].handle = nullptr;
    device_data[i].stream = nullptr;
#endif
  }

#ifdef _DEBUG_OPENMP
  char nname[16];
  gethostname(nname, 16);
  int rnk = 0;
  
#pragma omp parallel for ordered
  for(int it=0; it<omp_get_num_threads(); ++it) {
    char list_cores[7*CPU_SETSIZE];
    get_cores(list_cores);
#pragma omp ordered
    printf("LIBGPU: To affinity and beyond!! nname= %s  rnk= %d  tid= %d: list_cores= (%s)\n",
	   nname, rnk, omp_get_thread_num(), list_cores);
  }

#endif
  
#ifdef _SIMPLE_TIMER
  t_array = (double* ) malloc(_NUM_SIMPLE_TIMER * sizeof(double));
  for(int i=0; i<_NUM_SIMPLE_TIMER; ++i) t_array[i] = 0.0;
#endif
}

/* ---------------------------------------------------------------------- */

Device::~Device()
{
  printf("LIBGPU: destroying device\n");

  pm->dev_free_host(rho);
  //pm->dev_free_host(vj);
  pm->dev_free_host(_vktmp);

  pm->dev_free_host(buf_tmp);
  pm->dev_free_host(buf3);
  pm->dev_free_host(buf4);

  pm->dev_free_host(buf_vj);
  pm->dev_free_host(buf_vk);
  
  pm->dev_free_host(buf_fdrv);
  
#ifdef _SIMPLE_TIMER
  double total = 0.0;
  for(int i=0; i<_NUM_SIMPLE_TIMER; ++i) total += t_array[i];
  
  printf("\nLIBGPU :: SIMPLE_TIMER\n");
  printf("\nLIBGPU :: SIMPLE_TIMER :: get_jk\n");
  printf("LIBGPU :: SIMPLE_TIMER :: i= %i  name= init_get_jk()      time= %f s\n",0,t_array[0]);
  printf("LIBGPU :: SIMPLE_TIMER :: i= %i  name= pull_get_jk()      time= %f s\n",1,t_array[1]);
  printf("LIBGPU :: SIMPLE_TIMER :: i= %i  name= get_jk()           time= %f s\n",2,t_array[2]);
    
  printf("\nLIBGPU :: SIMPLE_TIMER :: hessop\n");
  printf("LIBGPU :: SIMPLE_TIMER :: i= %i  name= hessop_get_veff()  time= %f s\n",3,t_array[3]);
  
  printf("\nLIBGPU :: SIMPLE_TIMER :: orbital_response\n");
  printf("LIBGPU :: SIMPLE_TIMER :: i= %i  name= orbital_response() time= %f s\n",4,t_array[4]);

  printf("\nLIBGPU :: SIMPLE_TIMER :: df_ao2mo_pass1_fdrv\n");
  printf("LIBGPU :: SIMPLE_TIMER :: i= %i  name= df_ao2mo_pass1_fdrv() time= %f s\n",5,t_array[5]);
  
  printf("\nLIBGPU :: SIMPLE_TIMER :: _update_h2eff\n");
  printf("LIBGPU :: SIMPLE_TIMER :: i= %i  name= update_h2eff_sub() time= %f s\n",5,t_array[6]);
  printf("LIBGPU :: SIMPLE_TIMER :: total= %f s\n",total);
  
  free(t_array);
#endif

  // print summary of cached eri blocks

  if(use_eri_cache) {
    printf("\nLIBGPU :: eri cache statistics :: count= %i\n",eri_list.size());
    for(int i=0; i<eri_list.size(); ++i)
      printf("LIBGPU :: %i : eri= %p  Mbytes= %f  count= %i  update= %i device= %i\n", i, eri_list[i],
	     eri_size[i]*sizeof(double)/1024./1024., eri_count[i], eri_update[i], eri_device[i]);
    
    eri_count.clear();
    eri_size.clear();
#ifdef _DEBUG_ERI_CACHE
    for(int i=0; i<d_eri_host.size(); ++i) pm->dev_free_host( d_eri_host[i] );
#endif
    for(int i=0; i<d_eri_cache.size(); ++i) pm->dev_free( d_eri_cache[i] );
    eri_list.clear();
  }
  
#if defined(_USE_GPU)
  for(int i=0; i<num_devices; ++i) {
  
    pm->dev_set_device(i);
    my_device_data * dd = &(device_data[i]);
    
    pm->dev_free(dd->d_rho);
    pm->dev_free(dd->d_vj);
    pm->dev_free(dd->d_buf1);
    pm->dev_free(dd->d_buf2);
    pm->dev_free(dd->d_buf3);
    pm->dev_free(dd->d_vkk);
    pm->dev_free(dd->d_dms);
    pm->dev_free(dd->d_dmtril);
    pm->dev_free(dd->d_eri1);
<<<<<<< HEAD
    
    for(int i=0; i<dd->size_pumap.size(); ++i) {
      pm->dev_free_host(dd->pumap[i]);
      pm->dev_free(dd->d_pumap[i]);
    }
    dd->type_pumap.clear();
    dd->size_pumap.clear();
    dd->pumap.clear();
    dd->d_pumap.clear();

#if defined (_USE_GPU)
=======
    pm->dev_free(dd->d_mo_coeff);
 
    for(int i=0; i<dd->size_tril_map.size(); ++i) {
      pm->dev_free_host(dd->tril_map[i]);
      pm->dev_free(dd->d_tril_map[i]);
    }
    
    dd->size_tril_map.clear();
    dd->tril_map.clear();
    dd->d_tril_map.clear();
    //dd->d_mo_coeff.clear();

>>>>>>> 75ee038c
    if(dd->handle) cublasDestroy(dd->handle);
    
    if(dd->stream) pm->dev_stream_destroy(dd->stream);
#endif
  }

  printf("LIBGPU :: Finished\n");
#endif

  delete pm;
}

/* ---------------------------------------------------------------------- */

// xthi.c from http://docs.cray.com/books/S-2496-4101/html-S-2496-4101/cnlexamples.html

// util-linux-2.13-pre7/schedutils/taskset.c
void Device::get_cores(char *str)
{
  cpu_set_t mask;
  sched_getaffinity(0, sizeof(cpu_set_t), &mask);

  char *ptr = str;
  int i, j, entry_made = 0;
  for (i = 0; i < CPU_SETSIZE; i++) {
    if (CPU_ISSET(i, &mask)) {
      int run = 0;
      entry_made = 1;
      for (j = i + 1; j < CPU_SETSIZE; j++) {
        if (CPU_ISSET(j, &mask)) run++;
        else break;
      }
      if (!run)
        sprintf(ptr, "%d,", i);
      else if (run == 1) {
        sprintf(ptr, "%d,%d,", i, i + 1);
        i++;
      } else {
        sprintf(ptr, "%d-%d,", i, i + run);
        i += run;
      }
      while (*ptr != 0) ptr++;
    }
  }
  ptr -= entry_made;
  *ptr = 0;
}

/* ---------------------------------------------------------------------- */

int Device::get_num_devices()
{
  printf("LIBGPU: getting number of devices\n");
  return pm->dev_num_devices();
}

/* ---------------------------------------------------------------------- */
    
void Device::get_dev_properties(int N)
{
  printf("LIBGPU: reporting device properties N= %i\n",N);
  pm->dev_properties(N);
}

/* ---------------------------------------------------------------------- */
    
void Device::set_device(int id)
{
  printf("LIBGPU: setting device id= %i\n",id);
  pm->dev_set_device(id);
}

/* ---------------------------------------------------------------------- */
    
void Device::set_update_dfobj_(int _val)
{
  update_dfobj = _val; // this is reset to zero in Device::pull_get_jk
}

/* ---------------------------------------------------------------------- */
    
void Device::disable_eri_cache_()
{
  use_eri_cache = false;
}

/* ---------------------------------------------------------------------- */

// return stored values for Python side to make decisions
// update_dfobj == true :: nothing useful to return if need to update eri blocks on device
// count_ == -1 :: return # of blocks cached for dfobj
// count_ >= 0 :: return extra data for cached block

void Device::get_dfobj_status(size_t addr_dfobj, py::array_t<int> _arg)
{
  py::buffer_info info_arg = _arg.request();
  int * arg = static_cast<int*>(info_arg.ptr);
  
  int naux_ = arg[0];
  int nao_pair_ = arg[1];
  int count_ = arg[2];
  int update_dfobj_ = arg[3];
  
  // printf("Inside get_dfobj_status(): addr_dfobj= %#012x  naux_= %i  nao_pair_= %i  count_= %i  update_dfobj_= %i\n",
  // 	 addr_dfobj, naux_, nao_pair_, count_, update_dfobj_);
  
  update_dfobj_ = update_dfobj;

  // nothing useful to return if need to update eri blocks on device
  
  if(update_dfobj) { 
    // printf("Leaving get_dfobj_status(): addr_dfobj= %#012x  update_dfobj_= %i\n", addr_dfobj, update_dfobj_);
    
    arg[3] = update_dfobj_;
    return;
  }
  
  // return # of blocks cached for dfobj

  if(count_ == -1) {
    int id = eri_list.size();
    for(int i=0; i<eri_list.size(); ++i)
      if(eri_list[i] == addr_dfobj) {
	id = i;
	break;
      }

    if(id < eri_list.size()) count_ = eri_num_blocks[id];
    
    // printf("Leaving get_dfobj_status(): addr_dfobj= %#012x  count_= %i  update_dfobj_= %i\n", addr_dfobj, count_, update_dfobj_);

    arg[2] = count_;
    arg[3] = update_dfobj_;
    return;
  }

  // return extra data for cached block
  
  int id = eri_list.size();
  for(int i=0; i<eri_list.size(); ++i)
    if(eri_list[i] == addr_dfobj+count_) {
      id = i;
      break;
    }

  // printf("eri_list.size()= %i  id= %i\n",eri_list.size(), id);
  
  naux_ = -1;
  nao_pair_ = -1;
  
  if(id < eri_list.size()) {
  
    naux_     = eri_extra[id * _ERI_CACHE_EXTRA    ];
    nao_pair_ = eri_extra[id * _ERI_CACHE_EXTRA + 1];

  }

  arg[0] = naux_;
  arg[1] = nao_pair_;
  arg[2] = count_;
  arg[3] = update_dfobj_;
  
  // printf("Leaving get_dfobj_status(): addr_dfobj= %#012x  id= %i  naux_= %i  nao_pair_= %i  count_= %i  update_dfobj_= %i\n",
  // 	 addr_dfobj, id, naux_, nao_pair_, count_, update_dfobj_);
  
  // printf("Leaving get_dfobj_status(): addr_dfobj= %#012x  id= %i  arg= %i %i %i %i\n",
  // 	 addr_dfobj, id, arg[0], arg[1], arg[2], arg[3]);
}






/* ---------------------------------------------------------------------- */
    
// Is both _ocm2 in/out as it get over-written and resized?

void Device::orbital_response(py::array_t<double> _f1_prime,
			      py::array_t<double> _ppaa, py::array_t<double> _papa, py::array_t<double> _eri_paaa,
			      py::array_t<double> _ocm2, py::array_t<double> _tcm2, py::array_t<double> _gorb,
			      int ncore, int nocc, int nmo)
{
  
#ifdef _SIMPLE_TIMER
  double t0 = omp_get_wtime();
#endif
    
  py::buffer_info info_ppaa = _ppaa.request(); // 4D array (26, 26, 2, 2)
  py::buffer_info info_papa = _papa.request(); // 4D array (26, 2, 26, 2)
  py::buffer_info info_paaa = _eri_paaa.request();
  py::buffer_info info_ocm2 = _ocm2.request();
  py::buffer_info info_tcm2 = _tcm2.request();
  py::buffer_info info_gorb = _gorb.request();
  
  double * ppaa = static_cast<double*>(info_ppaa.ptr);
  double * papa = static_cast<double*>(info_papa.ptr);
  double * paaa = static_cast<double*>(info_paaa.ptr);
  double * ocm2 = static_cast<double*>(info_ocm2.ptr);
  double * tcm2 = static_cast<double*>(info_tcm2.ptr);
  double * gorb = static_cast<double*>(info_gorb.ptr);
  
  int ocm2_size_2d = info_ocm2.shape[2] * info_ocm2.shape[3];
  int ocm2_size_3d = info_ocm2.shape[1] * ocm2_size_2d;
    
  // printf("LIBGPU: Inside libgpu_orbital_response()\n");
  // printf("  -- ncore= %i\n",ncore); // 7
  // printf("  -- nocc=  %i\n",nocc); // 9
  // printf("  -- nmo=   %i\n",nmo); // 26
  // printf("  -- ppaa: ndim= %i\n",info_ppaa.ndim);
  // printf("  --       shape=");
  // for(int i=0; i<info_ppaa.ndim; ++i) printf(" %i", info_ppaa.shape[i]);
  // printf("\n");

  double * f1_prime = (double *) pm->dev_malloc_host(nmo*nmo*sizeof(double));
  
  // loop over f1 (i<nmo)
#pragma omp parallel for
  for(int p=0; p<nmo; ++p) {
    
    double * f1 = &(f1_prime[p * nmo]);
  
    // pointers to slices of data
    
    int ppaa_size_2d = info_ppaa.shape[2] * info_ppaa.shape[3];
    int ppaa_size_3d = info_ppaa.shape[1] * ppaa_size_2d;
    double * praa = &(ppaa[p * ppaa_size_3d]); // ppaa.shape[1] x ppaa.shape[2] x ppaa.shape[3]
    
    int papa_size_2d = info_papa.shape[2] * info_papa.shape[3];
    int papa_size_3d = info_papa.shape[1] * papa_size_2d;
    double * para = &(papa[p * papa_size_3d]); // papa.shape[1] x papa.shape[2] x papa.shape[3]
    
    double * paaa = &(ppaa[p * ppaa_size_3d + ncore * ppaa_size_2d]); // (nocc-ncore) x ppaa.shape[2] x ppaa.shape[3]
    
    // ====================================================================
    // iteration (0, ncore)
    // ====================================================================
    
    // construct ra, ar, cm
    
    double * ra = praa; // (ncore,2,2)
    
    //int indx = 0;
   
    double * cm = ocm2; // (2, 2, 2, ncore)
    
    for(int i=0; i<nmo; ++i) f1[i] = 0.0;
    
    // tensordot(paaa, cm, axes=((0,1,2), (2,1,0)))
    
    // printf("f1 += paaa{%i, %i, %i} X cm{%i, %i, %i, %i}\n",
    // 	   nocc-ncore,info_ppaa.shape[2],info_ppaa.shape[3],
    // 	   info_ocm2.shape[0],info_ocm2.shape[1],info_ocm2.shape[2],ncore);
    
    for(int i=0; i<ncore; ++i) {
      
      double val = 0.0;
      for(int k1=0; k1<info_ppaa.shape[3]; ++k1)
	for(int j1=0; j1<info_ppaa.shape[2]; ++j1)
	  for(int i1=0; i1<nocc-ncore; ++i1)
	    {
	      int indx1 = i1 * ppaa_size_2d + j1 * info_ppaa.shape[3] + k1;
	      int indx2 = k1 * ocm2_size_3d + j1 * ocm2_size_2d + i1 * info_ocm2.shape[3] + i;
	      val += paaa[indx1] * cm[indx2];
	    }
      
      f1[i] += val;
    }
    
    // tensordot(ra, cm, axes=((0,1,2), (3,0,1)))
    
    // printf("f1 += ra{%i, %i, %i} X cm{%i, %i, %i, %i}\n",
    // 	   ncore,info_ppaa.shape[2],info_ppaa.shape[3],
    // 	   info_ocm2.shape[0],info_ocm2.shape[1],info_ocm2.shape[2],ncore);
    
    for(int i=0; i<info_ocm2.shape[2]; ++i) {
      
      double val = 0.0;
      for(int k1=0; k1<info_ppaa.shape[3]; ++k1)
	for(int j1=0; j1<info_ppaa.shape[2]; ++j1)
	  for(int i1=0; i1<ncore; ++i1)
	    {
	      int indx1 = i1 * ppaa_size_2d + j1 * info_ppaa.shape[3] + k1;
	      int indx2 = j1 * ocm2_size_3d + k1 * ocm2_size_2d + i * info_ocm2.shape[3] + i1;
	      val += ra[indx1] * cm[indx2];
	    }
      
      f1[ncore+i] += val;
    }
    
    // tensordot(ar, cm, axes=((0,1,2), (0,3,2)))
    
    // printf("f1 += ar{%i, %i, %i} X cm{%i, %i, %i, %i}\n",
    // 	   info_papa.shape[1], ncore, info_papa.shape[3],
    // 	   info_ocm2.shape[0],info_ocm2.shape[1],info_ocm2.shape[2],ncore);

    for(int i=0; i<info_ocm2.shape[1]; ++i) {
      
      double val = 0.0;
      for(int k1=0; k1<info_ppaa.shape[3]; ++k1)
	for(int j1=0; j1<ncore; ++j1)
	  for(int i1=0; i1<info_papa.shape[1]; ++i1)
	    {
	      int indx1 = i1 * papa_size_2d + j1 * info_papa.shape[3] + k1;
	      int indx2 = i1 * ocm2_size_3d + i * ocm2_size_2d + k1 * info_ocm2.shape[3] + j1;
	      val += para[indx1] * cm[indx2];
	    }
      
      f1[ncore+i] += val;
    }
    
    // tensordot(ar, cm, axes=((0,1,2), (1,3,2)))
    
    // printf("f1 += ar{%i, %i, %i} X cm{%i, %i, %i, %i}\n",
    // 	   info_papa.shape[1], ncore, info_papa.shape[3],
    // 	   info_ocm2.shape[0],info_ocm2.shape[1],info_ocm2.shape[2],ncore);

    for(int i=0; i<info_ocm2.shape[0]; ++i) {
      
      double val = 0.0;
      for(int k1=0; k1<info_ppaa.shape[3]; ++k1)
	for(int j1=0; j1<ncore; ++j1)
	  for(int i1=0; i1<info_papa.shape[1]; ++i1)
	    {
	      int indx1 = i1 * papa_size_2d + j1 * info_papa.shape[3] + k1;
	      int indx2 = i * ocm2_size_3d + i1 * ocm2_size_2d + k1 * info_ocm2.shape[3] + j1;
	      val += para[indx1] * cm[indx2];
	    }
      
      f1[ncore+i] += val;
    }
    
    // ====================================================================
    // iteration (nocc, nmo)
    // ====================================================================
    
    // paaa = praa[ncore:nocc, :, :] = ppaa[p, ncore:nocc, :, :]
    // ra = praa[i:j] = ppaa[p, nocc:nmo, :, :]
    // ar = para[:, i:j] = papa[p, :, nocc:nmo, :]
    // cm = ocm2[:, :, :, i:j] = ocm2[:, :, :, nocc:nmo]

    // tensordot(paaa, cm, axes=((0,1,2), (2,1,0)))
    
    // printf("f1 += paaa{%i, %i, %i} X cm{%i, %i, %i, %i}\n",
    // 	   nmo-nocc,info_ppaa.shape[2],info_ppaa.shape[3],
    // 	   info_ocm2.shape[0],info_ocm2.shape[1],info_ocm2.shape[2],nmo-nocc);
    
    for(int i=nocc; i<nmo; ++i) {
      
      double val = 0.0;
      //int indx = 0;
      for(int k1=0; k1<info_ppaa.shape[3]; ++k1)
	for(int j1=0; j1<info_ppaa.shape[2]; ++j1)
	  for(int i1=0; i1<nocc-ncore; ++i1)
	    {
	      int indx1 = i1 * ppaa_size_2d + j1 * info_ppaa.shape[3] + k1;
	      int indx2 = k1 * ocm2_size_3d + j1 * ocm2_size_2d + i1 * info_ocm2.shape[3] + i;
	      val += paaa[indx1] * cm[indx2];
	    }
      
      f1[i] += val;
    }
    
    // tensordot(ra, cm, axes=((0,1,2), (3,0,1)))
    
    // printf("f1 += ra{%i, %i, %i} X cm{%i, %i, %i, %i}\n",
    // 	   nmo-nocc,info_ppaa.shape[2],info_ppaa.shape[3],
    // 	   info_ocm2.shape[0],info_ocm2.shape[1],info_ocm2.shape[2],nmo-nocc);
    
    for(int i=0; i<info_ocm2.shape[2]; ++i) {
      
      double val = 0.0;
      for(int k1=0; k1<info_ppaa.shape[3]; ++k1)
	for(int j1=0; j1<info_ppaa.shape[2]; ++j1)
	  for(int i1=0; i1<nmo-nocc; ++i1)
	    {
	      int indx1 = (nocc+i1) * ppaa_size_2d + j1 * info_ppaa.shape[3] + k1;
	      int indx2 = j1 * ocm2_size_3d + k1 * ocm2_size_2d + i * info_ocm2.shape[3] + (nocc+i1);
	      val += ra[indx1] * cm[indx2];
	    }
      
      f1[ncore+i] += val;
    }
    
    // tensordot(ar, cm, axes=((0,1,2), (0,3,2)))
    
    // printf("f1 += ar{%i, %i, %i} X cm{%i, %i, %i, %i}\n",
    // 	   info_papa.shape[1], nmo-nocc, info_papa.shape[3],
    // 	   info_ocm2.shape[0],info_ocm2.shape[1],info_ocm2.shape[2],nmo-nocc);

    for(int i=0; i<info_ocm2.shape[1]; ++i) {
      
      double val = 0.0;
      for(int k1=0; k1<info_ppaa.shape[3]; ++k1)
	for(int j1=0; j1<nmo-nocc; ++j1)
	  for(int i1=0; i1<info_papa.shape[1]; ++i1)
	    {
	      int indx1 = i1 * papa_size_2d + (nocc+j1) * info_papa.shape[3] + k1;
	      int indx2 = i1 * ocm2_size_3d + i * ocm2_size_2d + k1 * info_ocm2.shape[3] + (nocc+j1);
	      val += para[indx1] * cm[indx2];
	    }
      
      f1[ncore+i] += val;
    }
    
    // tensordot(ar, cm, axes=((0,1,2), (1,3,2)))
    
    // printf("f1 += ar{%i, %i, %i} X cm{%i, %i, %i, %i}\n",
    // 	   info_papa.shape[1], nmo-nocc, info_papa.shape[3],
    // 	   info_ocm2.shape[0],info_ocm2.shape[1],info_ocm2.shape[2],nmo-nocc);

    for(int i=0; i<info_ocm2.shape[0]; ++i) {
      
      double val = 0.0;
      for(int k1=0; k1<info_ppaa.shape[3]; ++k1)
	for(int j1=0; j1<nmo-nocc; ++j1)
	  for(int i1=0; i1<info_papa.shape[1]; ++i1)
	    {
	      int indx1 = i1 * papa_size_2d + (nocc+j1) * info_papa.shape[3] + k1;
	      int indx2 = i * ocm2_size_3d + i1 * ocm2_size_2d + k1 * info_ocm2.shape[3] + (nocc+j1);
	      val += para[indx1] * cm[indx2];
	    }
      
      f1[ncore+i] += val;
    }
  } // for(p<nmo)

  // # (H.x_aa)_va, (H.x_aa)_ac

  int _ocm2_size_1d = nocc - ncore;
  int _ocm2_size_2d = info_ocm2.shape[2] * _ocm2_size_1d;
  int _ocm2_size_3d = info_ocm2.shape[1] * ocm2_size_2d;
  int size_ecm = info_ocm2.shape[0] * info_ocm2.shape[1] * info_ocm2.shape[2] * (nocc-ncore);
  
  double * _ocm2t = (double *) pm->dev_malloc_host(size_ecm * sizeof(double));
  double * ecm2 = (double *) pm->dev_malloc_host(size_ecm * sizeof(double)); // tmp space and ecm2
  
  // ocm2 = ocm2[:,:,:,ncore:nocc] + ocm2[:,:,:,ncore:nocc].transpose (1,0,3,2)

  int indx = 0;
  double * _ocm2_tmp = ecm2;
  for(int i=0; i<info_ocm2.shape[0]; ++i)
    for(int j=0; j<info_ocm2.shape[1]; ++j)
      for(int k=0; k<info_ocm2.shape[2]; ++k)
	for(int l=0; l<(nocc-ncore); ++l)
	  {
	    int indx1 = i * ocm2_size_3d + j * ocm2_size_2d + k * info_ocm2.shape[3] + (ncore+l);
	    int indx2 = j * ocm2_size_3d + i * ocm2_size_2d + l * info_ocm2.shape[3] + (ncore+k);
	    _ocm2_tmp[indx++] = ocm2[indx1] + ocm2[indx2];
	  }
  
  // ocm2 += ocm2.transpose (2,3,0,1)

  _ocm2_size_3d = info_ocm2.shape[1] * _ocm2_size_2d;
  
  indx = 0;
  for(int i=0; i<info_ocm2.shape[0]; ++i)
    for(int j=0; j<info_ocm2.shape[1]; ++j)
      for(int k=0; k<info_ocm2.shape[2]; ++k)
	for(int l=0; l<(nocc-ncore); ++l)
	  {
	    int indx1 = i * _ocm2_size_3d + j * _ocm2_size_2d + k * _ocm2_size_1d + l;
	    int indx2 = k * _ocm2_size_3d + l * _ocm2_size_2d + i * _ocm2_size_1d + j;
	    _ocm2t[indx] = _ocm2_tmp[indx1] + _ocm2_tmp[indx2];
	    indx++;
	  }
    
  // ecm2 = ocm2 + tcm2
  
  for(int i=0; i<size_ecm; ++i) ecm2[i] = _ocm2t[i] + tcm2[i];
  
  // f1_prime[:ncore,ncore:nocc] += np.tensordot (self.eri_paaa[:ncore], ecm2, axes=((1,2,3),(1,2,3)))
  
  int paaa_size_1d = info_paaa.shape[3];
  int paaa_size_2d = info_paaa.shape[2] * paaa_size_1d;
  int paaa_size_3d = info_paaa.shape[1] * paaa_size_2d;
  
  for(int i=0; i<ncore; ++i) 
    for(int j=0; j<(nocc-ncore); ++j) {
      
      double val = 0.0;
      for(int k1=0; k1<info_ppaa.shape[3]; ++k1)
	for(int j1=0; j1<info_paaa.shape[2]; ++j1)
	  for(int i1=0; i1<info_paaa.shape[1]; ++i1)
	    {
	      int indx1 = i * paaa_size_3d + i1 * paaa_size_2d + j1 * paaa_size_1d + k1;
	      int indx2 = j * _ocm2_size_3d + i1 * _ocm2_size_2d + j1 * _ocm2_size_1d + k1;
	      val += paaa[indx1] * ecm2[indx2];
	    }
      
      f1_prime[i*nmo+ncore+j] += val;
    }
    
  // f1_prime[nocc:,ncore:nocc] += np.tensordot (self.eri_paaa[nocc:], ecm2, axes=((1,2,3),(1,2,3)))

  for(int i=nocc; i<nmo; ++i) 
    for(int j=0; j<(nocc-ncore); ++j) {
      
      double val = 0.0;
      for(int k1=0; k1<info_ppaa.shape[3]; ++k1)
	for(int j1=0; j1<info_paaa.shape[2]; ++j1)
	  for(int i1=0; i1<info_paaa.shape[1]; ++i1)
	    {
	      int indx1 = i * paaa_size_3d + i1 * paaa_size_2d + j1 * paaa_size_1d + k1;
	      int indx2 = j * _ocm2_size_3d + i1 * _ocm2_size_2d + j1 * _ocm2_size_1d + k1;
	      val += paaa[indx1] * ecm2[indx2];
	    }
      
      f1_prime[i*nmo+ncore+j] += val;
    }
  
  // return gorb + (f1_prime - f1_prime.T)

  double * g_f1_prime = (double *) pm->dev_malloc_host(nmo*nmo*sizeof(double));
  
  indx = 0;
  for(int i=0; i<nmo; ++i)
    for(int j=0; j<nmo; ++j) {
      int indx1 = i * nmo + j;
      int indx2 = j * nmo + i;
      g_f1_prime[indx] = gorb[indx] + f1_prime[indx1] - f1_prime[indx2];
      indx++;
    }
  
  py::buffer_info info_f1_prime = _f1_prime.request();
  double * res = static_cast<double*>(info_f1_prime.ptr);

  for(int i=0; i<nmo*nmo; ++i) res[i] = g_f1_prime[i];

#ifdef _SIMPLE_TIMER
  double t1 = omp_get_wtime();
  t_array[4]  += t1  - t0;
#endif
  
#if 0
  pm->dev_free_host(ar_global);
#endif
  
  pm->dev_free_host(g_f1_prime);
  pm->dev_free_host(ecm2);
  pm->dev_free_host(_ocm2t);
  pm->dev_free_host(f1_prime);
}

/* ---------------------------------------------------------------------- */

void Device::profile_start(const char * label)
{
#ifdef _USE_NVTX
  nvtxRangePushA(label);
#endif
}

/* ---------------------------------------------------------------------- */

void Device::profile_stop()
{
#ifdef _USE_NVTX
  nvtxRangePop();
#endif
}

/* ---------------------------------------------------------------------- */

void Device::profile_next(const char * label)
{
#ifdef _USE_NVTX
  nvtxRangePop();
  nvtxRangePushA(label);
#endif
}

/* ---------------------------------------------------------------------- */

<|MERGE_RESOLUTION|>--- conflicted
+++ resolved
@@ -62,13 +62,10 @@
     device_data[i].size_dms = 0;
     device_data[i].size_dmtril = 0;
     device_data[i].size_eri1 = 0;
-<<<<<<< HEAD
     device_data[i].size_ucas = 0;
     device_data[i].size_umat = 0;
     device_data[i].size_h2eff = 0;
-=======
     device_data[i].size_mo_coeff = 0;
->>>>>>> 75ee038c
     
     device_data[i].d_rho = nullptr;
     device_data[i].d_vj = nullptr;
@@ -191,7 +188,7 @@
     pm->dev_free(dd->d_dms);
     pm->dev_free(dd->d_dmtril);
     pm->dev_free(dd->d_eri1);
-<<<<<<< HEAD
+    pm->dev_free(dd->d_mo_coeff);
     
     for(int i=0; i<dd->size_pumap.size(); ++i) {
       pm->dev_free_host(dd->pumap[i]);
@@ -203,20 +200,6 @@
     dd->d_pumap.clear();
 
 #if defined (_USE_GPU)
-=======
-    pm->dev_free(dd->d_mo_coeff);
- 
-    for(int i=0; i<dd->size_tril_map.size(); ++i) {
-      pm->dev_free_host(dd->tril_map[i]);
-      pm->dev_free(dd->d_tril_map[i]);
-    }
-    
-    dd->size_tril_map.clear();
-    dd->tril_map.clear();
-    dd->d_tril_map.clear();
-    //dd->d_mo_coeff.clear();
-
->>>>>>> 75ee038c
     if(dd->handle) cublasDestroy(dd->handle);
     
     if(dd->stream) pm->dev_stream_destroy(dd->stream);
