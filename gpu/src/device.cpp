--- conflicted
+++ resolved
@@ -4,11 +4,7 @@
 
 #include "device.h"
 
-<<<<<<< HEAD
-#define _NUM_SIMPLE_TIMER 5
-=======
 #define _NUM_SIMPLE_TIMER 6
->>>>>>> 99abdc0e
 
 #define _DEBUG_OPENMP
 
