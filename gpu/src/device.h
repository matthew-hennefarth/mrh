--- conflicted
+++ resolved
@@ -180,15 +180,11 @@
     int size_dms;
     int size_dmtril;
     int size_eri1;
-<<<<<<< HEAD
     int size_ucas;
     int size_umat;
     int size_h2eff;
-    
-=======
     int size_mo_coeff; 
 
->>>>>>> 75ee038c
     double * d_rho;
     double * d_vj;
     double * d_buf1;
@@ -198,10 +194,10 @@
     double * d_dms;
     double * d_dmtril;
     double * d_eri1;
-<<<<<<< HEAD
     double * d_ucas;
     double * d_umat;
     double * d_h2eff;
+    double * d_mo_coeff;
 
     std::vector<int> type_pumap;
     std::vector<int> size_pumap;
@@ -210,30 +206,19 @@
     int * d_pumap_ptr; // no explicit allocation
 
 #if defined (_USE_GPU)
-=======
-    double * d_mo_coeff;
-
-    std::vector<int> size_tril_map;
-    std::vector<int *> tril_map;
-    std::vector<int *> d_tril_map;
-    int * d_tril_map_ptr; // no explicit allocation
-
->>>>>>> 75ee038c
     cublasHandle_t handle;
     cudaStream_t stream;
 #endif
   };
 
   my_device_data * device_data;
-
-<<<<<<< HEAD
+  
   int * dd_fetch_pumap(my_device_data *, int, int);
-=======
-  void dd_fetch_tril_map(my_device_data *, int);
+  double * dd_fetch_eri(my_device_data *, double *, size_t, int);
+  double * dd_fetch_eri_debug(my_device_data *, double *, size_t, int); // we'll trash this after some time
+  
   void push_mo_coeff(my_device_data *, double *, int);
->>>>>>> 75ee038c
-  double * dd_fetch_eri(my_device_data *, double *, size_t, int);
-  double * dd_fetch_eri_debug(my_device_data *, double *, size_t, int); // we'll trash this after some time 
+  
   void fdrv(double *, double *, double *,
 	    int, int, int *, int *, int, double *);
   
