--- conflicted
+++ resolved
@@ -182,9 +182,7 @@
   Device * dev = (Device *) ptr;
   dev->h2eff_df_contract1(cderi, nao, nmo, ncas, naux, blksize, mo_cas, bmuP1); 
 }
-<<<<<<< HEAD
 
-=======
 /* ---------------------------------------------------------------------- */
 void libgpu_get_h2eff_df(void * ptr, 
                            py::array_t<double> cderi, 
@@ -194,5 +192,4 @@
   Device * dev = (Device *) ptr;
   dev->get_h2eff_df(cderi, nao, nmo, ncas, naux, ncore, eri1); 
 }
->>>>>>> 8fb63288
 /* ---------------------------------------------------------------------- */