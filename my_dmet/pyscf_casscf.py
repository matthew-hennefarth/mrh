'''
pyscf-CASSCF SOLVER for DMET

To use this solver, one need to modify the dmet module to recognize the pyscf_amoscf.
Specifically:
line 33: assert (( method == 'ED' ) or ( method == 'CC' ) or ( method == 'MP2' ) or ( method == 'CASSCF' ))
line 257-261:
elif ( self.method == 'CASSCF' ):
    import pyscf_amoscf
    assert( Nelec_in_imp % 2 == 0 )
    guess_1RDM = self.ints.dmet_init_guess_rhf( loc2dmet, Norb_in_imp, Nelec_in_imp//2, numImpOrbs, chempot_frag )
    IMP_energy, IMP_1RDM = pyscf_amoscf.solve( 0.0, dmetOEI, dmetFOCK, dmetTEI, Norb_in_imp, Nelec_in_imp, numImpOrbs, guess_1RDM, chempot_frag )

History: 

- the solver is tested under FCI limit. The energy agrees with the FCI energy by chemps2 solver.
However, the energy is explosive when the active space decreasing. VERY negative! => SOLVED

- Need to improve the efficiency => SOLVED

author: Hung Pham (email: phamx494@umn.edu)
'''

import numpy as np
from scipy import linalg
from mrh.my_dmet import localintegrals
import os, time
import sys, copy
#import qcdmet_paths
from pyscf import gto, scf, ao2mo, mcscf, fci, lib
from pyscf.symm.addons import label_orb_symm
from pyscf.mcscf.addons import spin_square
from pyscf.fci.addons import transform_ci_for_orbital_rotation
from pyscf.tools import molden
#np.set_printoptions(threshold=np.nan)
from mrh.util.la import matrix_eigen_control_options, matrix_svd_control_options
from mrh.util.basis import represent_operator_in_basis, project_operator_into_subspace, orthonormalize_a_basis, get_complete_basis, get_complementary_states
from mrh.util.basis import is_basis_orthonormal, get_overlapping_states, is_basis_orthonormal_and_complete, compute_nelec_in_subspace, get_subspace_symmetry_blocks
from mrh.util.basis import measure_subspace_blockbreaking, measure_basis_nonorthonormality, cleanup_subspace_symmetry
from mrh.util.rdm import get_2CDM_from_2RDM, get_2RDM_from_2CDM
from mrh.util.io import prettyprint_ndarray as prettyprint
from mrh.util.tensors import symmetrize_tensor
from mrh.my_dmet.pyscf_rhf import fix_my_RHF_for_nonsinglet_env
from mrh.my_pyscf import mcscf as my_mcscf
from mrh.my_pyscf.scf import hf_as
from mrh.my_pyscf.fci import csf_solver
from mrh.my_pyscf.mcscf import fix_ci_response_csf
from functools import reduce, partial

#def solve( CONST, OEI, FOCK, TEI, frag.norbs_imp, frag.nelec_imp, frag.norbs_frag, impCAS, frag.active_orb_list, guess_1RDM, energytype='CASCI', chempot_frag=0.0, printoutput=True ):
def solve (frag, guess_1RDM, chempot_imp):

    # Augment OEI with the chemical potential
    OEI = frag.impham_OEI_C - chempot_imp

    # Do I need to get the full RHF solution?
    guess_orbs_av = len (frag.imp_cache) == 2 or frag.norbs_as > 0 

    # Get the RHF solution
    mol = gto.Mole()
    abs_2MS = int (round (2 * abs (frag.target_MS)))
    abs_2S = int (round (2 * abs (frag.target_S)))
<<<<<<< HEAD
    mol.spin = abs_2MS
    mol.verbose = 0 if frag.mol_output is None else lib.logger.DEBUG
=======
    sign_MS = np.sign (frag.target_MS) or 1
    mol.spin = abs_2MS
    mol.verbose = 0 if frag.mol_output is None else lib.logger.DEBUG1
>>>>>>> 6311c234
    mol.output = frag.mol_output
    mol.atom.append(('H', (0, 0, 0)))
    mol.nelectron = frag.nelec_imp
    if frag.enforce_symmetry:
        mol.groupname  = frag.symmetry
        mol.symm_orb   = get_subspace_symmetry_blocks (frag.loc2imp, frag.loc2symm)
        mol.irrep_name = frag.ir_names
        mol.irrep_id   = frag.ir_ids
    mol.build ()
    if frag.enforce_symmetry: mol.symmetry = True
    #mol.incore_anyway = True
    mf = scf.RHF(mol)
    mf.get_hcore = lambda *args: OEI
    mf.get_ovlp = lambda *args: np.eye(frag.norbs_imp)
    mf.energy_nuc = lambda *args: frag.impham_CONST
    if frag.impham_CDERI is not None:
        mf = mf.density_fit ()
        mf.with_df._cderi = frag.impham_CDERI
    else:
        mf._eri = ao2mo.restore(8, frag.impham_TEI, frag.norbs_imp)
    mf = fix_my_RHF_for_nonsinglet_env (mf, sign_MS * frag.impham_OEI_S)
    mf.__dict__.update (frag.mf_attr)
    if guess_orbs_av: mf.max_cycle = 2
    mf.scf (guess_1RDM)
    if (not mf.converged) and (not guess_orbs_av):
        if np.any (np.abs (frag.impham_OEI_S) > 1e-8) and mol.spin != 0:
            raise NotImplementedError('Gradient and Hessian fixes for nonsinglet environment of Newton-descent ROHF algorithm')
        print ("CASSCF RHF-step not converged on fixed-point iteration; initiating newton solver")
        mf = mf.newton ()
        mf.kernel ()

    # Instability check and repeat
    if not guess_orbs_av:
        for i in range (frag.num_mf_stab_checks):
            if np.any (np.abs (frag.impham_OEI_S) > 1e-8) and mol.spin != 0:
                raise NotImplementedError('ROHF stability-check fixes for nonsinglet environment')
            mf.mo_coeff = mf.stability ()[0]
            guess_1RDM = mf.make_rdm1 ()
            mf = scf.RHF(mol)
            mf.get_hcore = lambda *args: OEI
            mf.get_ovlp = lambda *args: np.eye(frag.norbs_imp)
            mf._eri = ao2mo.restore(8, frag.impham_TEI, frag.norbs_imp)
            mf.scf (guess_1RDM)
            if not mf.converged:
                mf = mf.newton ()
                mf.kernel ()

    E_RHF = mf.e_tot
    print ("CASSCF RHF-step energy: {}".format (E_RHF))

    # Get the CASSCF solution
    CASe = frag.active_space[0]
    CASorb = frag.active_space[1] 
    checkCAS =  (CASe <= frag.nelec_imp) and (CASorb <= frag.norbs_imp)
    if (checkCAS == False):
        CASe = frag.nelec_imp
        CASorb = frag.norbs_imp
    if (abs_2MS > abs_2S):
        CASe = ((CASe + abs_2S) // 2, (CASe - abs_2S) // 2)
    else:
        CASe = ((CASe + abs_2MS) // 2, (CASe - abs_2MS) // 2)
    if frag.impham_CDERI is not None:
        mc = mcscf.DFCASSCF(mf, CASorb, CASe)
    else:
        mc = mcscf.CASSCF(mf, CASorb, CASe)
    smult = abs_2S + 1 if frag.target_S is not None else (frag.nelec_imp % 2) + 1
    mc.fcisolver = csf_solver (mf.mol, smult, symm=frag.enforce_symmetry)
    if frag.enforce_symmetry: mc.fcisolver.wfnsym = frag.wfnsym
    mc.max_cycle_macro = 50 if frag.imp_maxiter is None else frag.imp_maxiter
    mc.ah_start_tol =1e-10
    mc.ah_conv_tol = 1e-10
    mc.conv_tol = 1e-9
    mc.__dict__.update (frag.corr_attr)
    mc = fix_my_CASSCF_for_nonsinglet_env (mc, sign_MS * frag.impham_OEI_S)
    norbs_amo = mc.ncas
    norbs_cmo = mc.ncore
    norbs_imo = frag.norbs_imp - norbs_amo
    nelec_amo = sum (mc.nelecas)
    norbs_occ = norbs_amo + norbs_cmo
    #mc.natorb = True

    # Guess orbitals
    ci0 = None
    dm_imp = frag.get_oneRDM_imp ()
    fock_imp = mf.get_fock (dm=dm_imp)
    if len (frag.imp_cache) == 2:
        imp2mo, ci0 = frag.imp_cache
        print ("Taking molecular orbitals and ci vector from cache")
    elif frag.norbs_as > 0:
        nelec_imp_guess = int (round (np.trace (frag.oneRDMas_loc)))
        norbs_cmo_guess = (frag.nelec_imp - nelec_imp_guess) // 2
        print ("Projecting stored amos (frag.loc2amo; spanning {} electrons) onto the impurity basis and filling the remainder with default guess".format (nelec_imp_guess))
        imp2mo, my_occ = project_amo_manually (frag.loc2imp, frag.loc2amo, fock_imp, norbs_cmo_guess, dm=frag.oneRDMas_loc)
    elif frag.loc2amo_guess is not None:
        print ("Projecting stored amos (frag.loc2amo_guess) onto the impurity basis (no amo dm available)")
        imp2mo, my_occ = project_amo_manually (frag.loc2imp, frag.loc2amo_guess, fock_imp, norbs_cmo, dm=None)
        frag.loc2amo_guess = None
    else:
        dm_imp = np.asarray (mf.make_rdm1 ())
        while dm_imp.ndim > 2:
            dm_imp = dm_imp.sum (0)
        imp2mo = mf.mo_coeff
        fock_imp = mf.get_fock (dm=dm_imp)
        fock_mo = represent_operator_in_basis (fock_imp, imp2mo)
        _, evecs = matrix_eigen_control_options (fock_mo, sort_vecs=1)
        imp2mo = imp2mo @ evecs
        my_occ = ((dm_imp @ imp2mo) * imp2mo).sum (0)
        print ("No stored amos; using mean-field canonical MOs as initial guess")
    # Guess orbital processing
    if callable (frag.cas_guess_callback):
        mo = reduce (np.dot, (frag.ints.ao2loc, frag.loc2imp, imp2mo))
        mo = frag.cas_guess_callback (frag.ints.mol, mc, mo)
        imp2mo = reduce (np.dot, (frag.imp2loc, frag.ints.ao2loc.conjugate ().T, frag.ints.ao_ovlp, mo))
        frag.cas_guess_callback = None

    # Guess CI vector
    if len (frag.imp_cache) != 2 and frag.ci_as is not None:
        loc2amo_guess = np.dot (frag.loc2imp, imp2mo[:,norbs_cmo:norbs_occ])
        gOc = np.dot (loc2amo_guess.conjugate ().T, frag.ci_as_orb)
        umat_g, svals, umat_c = matrix_svd_control_options (gOc, sort_vecs=-1, only_nonzero_vals=True)
        if (svals.size == norbs_amo):
            print ("Loading ci guess despite shifted impurity orbitals; singular value sum: {}".format (np.sum (svals)))
            imp2mo[:,norbs_cmo:norbs_occ] = np.dot (imp2mo[:,norbs_cmo:norbs_occ], umat_g)
            ci0 = transform_ci_for_orbital_rotation (frag.ci_as, CASorb, CASe, umat_c)
        else:
            print ("Discarding stored ci guess because orbitals are too different (missing {} nonzero svals)".format (norbs_amo-svals.size))

    # Symmetry align if possible
    imp2mo[:,:norbs_cmo] = frag.align_imporbs_symm (imp2mo[:,:norbs_cmo], sorting_metric=fock_imp, sort_vecs=1, orbital_type='guess inactive', mol=mol)[0]
    imp2mo[:,norbs_cmo:norbs_occ], umat = frag.align_imporbs_symm (imp2mo[:,norbs_cmo:norbs_occ],
                                                                          sorting_metric=fock_imp, sort_vecs=1, orbital_type='guess active', mol=mol)
    imp2mo[:,norbs_occ:] = frag.align_imporbs_symm (imp2mo[:,norbs_occ:], sorting_metric=fock_imp, sort_vecs=1, orbital_type='guess external', mol=mol)[0]
    if frag.enforce_symmetry:
        imp2mo = cleanup_subspace_symmetry (imp2mo, mol.symm_orb)
        err_symm = measure_subspace_blockbreaking (imp2mo, mol.symm_orb)
        err_orth = measure_basis_nonorthonormality (imp2mo)
        print ("Initial symmetry error after cleanup = {}".format (err_symm))
        print ("Initial orthonormality error after cleanup = {}".format (err_orth))
    if ci0 is not None: ci0 = transform_ci_for_orbital_rotation (ci0, CASorb, CASe, umat)
        

    # Guess orbital printing
    if frag.mfmo_printed == False:
        ao2mfmo = reduce (np.dot, [frag.ints.ao2loc, frag.loc2imp, imp2mo])
        print ("Writing {} {} orbital molden".format (frag.frag_name, 'CAS guess'))
        molden.from_mo (frag.ints.mol, frag.filehead + frag.frag_name + '_mfmorb.molden', ao2mfmo, occ=my_occ)
        frag.mfmo_printed = True
    elif len (frag.active_orb_list) > 0: # This is done AFTER everything else so that the _mfmorb.molden always has consistent ordering
        print('Applying caslst: {}'.format (frag.active_orb_list))
        imp2mo = mc.sort_mo(frag.active_orb_list, mo_coeff=imp2mo)
        frag.active_orb_list = []
    if len (frag.frozen_orb_list) > 0:
        mc.frozen = copy.copy (frag.frozen_orb_list)
        print ("Applying frozen-orbital list (this macroiteration only): {}".format (frag.frozen_orb_list))
        frag.frozen_orb_list = []

    if frag.enforce_symmetry: imp2mo = lib.tag_array (imp2mo, orbsym=label_orb_symm (mol, mol.irrep_id, mol.symm_orb, imp2mo, s=mf.get_ovlp (), check=False))

    t_start = time.time()
<<<<<<< HEAD
    smult = abs_2S + 1 if frag.target_S is not None else (frag.nelec_imp % 2) + 1
    mc.fcisolver = csf_solver (mf.mol, smult, symm=frag.enforce_symmetry)
    if frag.enforce_symmetry: mc.fcisolver.wfnsym = frag.wfnsym
    mc.max_cycle_macro = 50 if frag.imp_maxiter is None else frag.imp_maxiter
    mc.ah_start_tol = 1e-10
    mc.ah_conv_tol = 1e-10
    mc.conv_tol = 1e-9
    mc.__dict__.update (frag.corr_attr)
=======
>>>>>>> 6311c234
    E_CASSCF = mc.kernel(imp2mo, ci0)[0]
    if not mc.converged:
        if np.any (np.abs (frag.impham_OEI_S) > 1e-8):
            raise NotImplementedError('Gradient and Hessian fixes for nonsinglet environment of Newton-descent CASSCF algorithm')
        mc = mc.newton ()
        E_CASSCF = mc.kernel(mc.mo_coeff, mc.ci)[0]
    if not mc.converged:
        print ('Assuming ci vector is poisoned; discarding...')
        imp2mo = mc.mo_coeff.copy ()
        mc = mcscf.CASSCF(mf, CASorb, CASe)
        smult = abs_2S + 1 if frag.target_S is not None else (frag.nelec_imp % 2) + 1
        mc.fcisolver = csf_solver (mf.mol, smult)
        E_CASSCF = mc.kernel(imp2mo)[0]
        if not mc.converged:
            mc = mc.newton ()
            E_CASSCF = mc.kernel(mc.mo_coeff, mc.ci)[0]
    assert (mc.converged)

    '''
    mc.conv_tol = 1e-12
    mc.ah_start_tol = 1e-10
    mc.ah_conv_tol = 1e-12
    E_CASSCF = mc.kernel(mc.mo_coeff, mc.ci)[0]
    if not mc.converged:
        mc = mc.newton ()
        E_CASSCF = mc.kernel(mc.mo_coeff, mc.ci)[0]
    #assert (mc.converged)
    '''
    
    # Get twoRDM + oneRDM. cs: MC-SCF core, as: MC-SCF active space
    # I'm going to need to keep some representation of the active-space orbitals

    # Symmetry align if possible
    oneRDM_amo, twoRDM_amo = mc.fcisolver.make_rdm12 (mc.ci, mc.ncas, mc.nelecas)
    fock_imp = mc.get_fock ()
    mc.mo_coeff[:,:norbs_cmo] = frag.align_imporbs_symm (mc.mo_coeff[:,:norbs_cmo], sorting_metric=fock_imp, sort_vecs=1, orbital_type='optimized inactive', mol=mol)[0]
    mc.mo_coeff[:,norbs_cmo:norbs_occ], umat = frag.align_imporbs_symm (mc.mo_coeff[:,norbs_cmo:norbs_occ],
        sorting_metric=oneRDM_amo, sort_vecs=-1, orbital_type='optimized active', mol=mol)
    mc.mo_coeff[:,norbs_occ:] = frag.align_imporbs_symm (mc.mo_coeff[:,norbs_occ:], sorting_metric=fock_imp, sort_vecs=1, orbital_type='optimized external', mol=mol)[0]
    if frag.enforce_symmetry:
        amo2imp = mc.mo_coeff[:,norbs_cmo:norbs_occ].conjugate ().T
        mc.mo_coeff = cleanup_subspace_symmetry (mc.mo_coeff, mol.symm_orb)
        umat = umat @ (amo2imp @ mc.mo_coeff[:,norbs_cmo:norbs_occ])
        err_symm = measure_subspace_blockbreaking (mc.mo_coeff, mol.symm_orb)
        err_orth = measure_basis_nonorthonormality (mc.mo_coeff)
        print ("Final symmetry error after cleanup = {}".format (err_symm))
        print ("Final orthonormality error after cleanup = {}".format (err_orth))
    mc.ci = transform_ci_for_orbital_rotation (mc.ci, CASorb, CASe, umat)

    # Cache stuff
    imp2mo = mc.mo_coeff #mc.cas_natorb()[0]
    loc2mo = np.dot (frag.loc2imp, imp2mo)
    imp2amo = imp2mo[:,norbs_cmo:norbs_occ]
    loc2amo = loc2mo[:,norbs_cmo:norbs_occ]
    frag.imp_cache = [mc.mo_coeff, mc.ci]
    frag.ci_as = mc.ci
    frag.ci_as_orb = loc2amo.copy ()
    t_end = time.time()

    # oneRDM
    oneRDM_imp = mc.make_rdm1 ()

    # twoCDM
    oneRDM_amo, twoRDM_amo = mc.fcisolver.make_rdm12 (mc.ci, mc.ncas, mc.nelecas)
    oneRDMs_amo = np.stack (mc.fcisolver.make_rdm1s (mc.ci, mc.ncas, mc.nelecas), axis=0)
    oneRSM_amo = oneRDMs_amo[0] - oneRDMs_amo[1] if frag.target_MS >= 0 else oneRDMs_amo[1] - oneRDMs_amo[0]
    oneRSM_imp = represent_operator_in_basis (oneRSM_amo, imp2amo.conjugate ().T)
    print ("Norm of spin density: {}".format (linalg.norm (oneRSM_amo)))
    # Note that I do _not_ do the *real* cumulant decomposition; I do one assuming oneRDMs_amo_alpha = oneRDMs_amo_beta
    # This is fine as long as I keep it consistent, since it is only in the orbital gradients for this impurity that
    # the spin density matters. But it has to stay consistent!
    twoCDM_amo = get_2CDM_from_2RDM (twoRDM_amo, oneRDM_amo)
    twoCDM_imp = represent_operator_in_basis (twoCDM_amo, imp2amo.conjugate ().T)
    print('Impurity CASSCF energy (incl chempot): {}; spin multiplicity: {}; time to solve: {}'.format (E_CASSCF, spin_square (mc)[1], t_end - t_start))

    # General impurity data
    frag.oneRDM_loc = symmetrize_tensor (frag.oneRDMfroz_loc + represent_operator_in_basis (oneRDM_imp, frag.imp2loc))
    frag.twoCDM_imp = None # Experiment: this tensor is huge. Do I actually need to keep it? In principle, of course not.
    frag.E_imp      = E_CASSCF + np.einsum ('ab,ab->', chempot_imp, oneRDM_imp)

    # Active-space RDM data
    frag.oneRDMas_loc  = symmetrize_tensor (represent_operator_in_basis (oneRDM_amo, loc2amo.conjugate ().T))
    frag.oneRSMas_loc  = symmetrize_tensor (represent_operator_in_basis (oneRSM_amo, loc2amo.conjugate ().T))
    frag.twoCDMimp_amo = twoCDM_amo
    frag.loc2mo = loc2mo
    frag.loc2amo = loc2amo
    frag.E2_cum  = np.tensordot (ao2mo.restore (1, mc.get_h2eff (), mc.ncas), twoCDM_amo, axes=4) / 2
    frag.E2_cum += (mf.get_k (dm=oneRSM_imp) * oneRSM_imp).sum () / 4
    # The second line compensates for my incorrect cumulant decomposition. Anything to avoid changing the checkpoint files...

    return None

def project_amo_manually (loc2imp, loc2gamo, fock_mf, norbs_cmo, dm=None):
    norbs_amo = loc2gamo.shape[1]
    amo2imp = np.dot (loc2gamo.conjugate ().T, loc2imp)
    ovlp = np.dot (amo2imp, amo2imp.conjugate ().T)
    '''
    print ("Do impurity orbitals span guess amos?")
    print (prettyprint (ovlp, fmt='{:5.2f}'))
    if dm is not None:
        print ("Density matrix?")
        print (prettyprint (represent_operator_in_basis (dm, loc2gamo), fmt='{:5.2f}'))
    '''
    proj = np.dot (amo2imp.conjugate ().T, amo2imp)
    evals, evecs = matrix_eigen_control_options (proj, sort_vecs=-1, only_nonzero_vals=False)
    imp2amo = np.copy (evecs[:,:norbs_amo])
    imp2imo = np.copy (evecs[:,norbs_amo:])
    fock_imo = represent_operator_in_basis (fock_mf, imp2imo)
    _, evecs = matrix_eigen_control_options (fock_imo, sort_vecs=1, only_nonzero_vals=False)
    imp2imo = np.dot (imp2imo, evecs)
    imp2cmo = imp2imo[:,:norbs_cmo]
    imp2vmo = imp2imo[:,norbs_cmo:]
    # Sort amo in order to apply stored ci vector
    imp2gamo = np.dot (loc2imp.conjugate ().T, loc2gamo)
    amoOgamo = np.dot (imp2amo.conjugate ().T, imp2gamo)
    #print ("Overlap matrix between guess-active and active:")
    #print (prettyprint (amoOgamo, fmt='{:5.2f}'))
    Pgamo1_amo = np.einsum ('ik,jk->ijk', amoOgamo, amoOgamo.conjugate ())
    imp2ramo = np.zeros_like (imp2amo)
    ramo_evals = np.zeros (imp2ramo.shape[1], dtype=imp2ramo.dtype)
    while (Pgamo1_amo.shape[0] > 0):
        max_eval = 0
        argmax_eval = -1
        argmax_evecs = None
        for idx in range (Pgamo1_amo.shape[2]):
            evals, evecs = matrix_eigen_control_options (Pgamo1_amo[:,:,idx], sort_vecs=-1, only_nonzero_vals=False)
            if evals[0] > max_eval:
                max_eval = evals[0]
                max_evecs = evecs
                argmax_eval = idx
        #print ("With {} amos to go, assigned highest eigenvalue ({}) to {}".format (Pgamo1_amo.shape[0], max_eval, argmax_eval))
        ramo_evals[argmax_eval] = max_eval
        imp2ramo[:,argmax_eval] = np.einsum ('ij,j->i', imp2amo, max_evecs[:,0])
        imp2amo = np.dot (imp2amo, max_evecs[:,1:])
        amoOgamo = np.dot (imp2amo.conjugate ().T, imp2gamo)
        Pgamo1_amo = np.einsum ('ik,jk->ijk', amoOgamo, amoOgamo.conjugate ())
    imp2amo = imp2ramo
    print ("Fidelity of projection of guess active orbitals onto impurity space:\n{}".format (ramo_evals))
    amoOgamo = np.dot (imp2amo.conjugate ().T, imp2gamo)
    idx_signflip = np.diag (amoOgamo) < 0
    imp2amo[:,idx_signflip] *= -1
    amoOgamo = np.dot (imp2amo.conjugate ().T, imp2gamo)
    ''' 
    print ("Overlap matrix between guess-active and active:")
    print (prettyprint (amoOgamo, fmt='{:5.2f}'))
    O = np.dot (imp2amo.conjugate ().T, imp2amo) - np.eye (imp2amo.shape[1]) 
    print ("Overlap error between active and active: {}".format (linalg.norm (O)))
    O = np.dot (imp2amo.conjugate ().T, imp2cmo)    
    print ("Overlap error between active and occupied: {}".format (linalg.norm (O)))
    O = np.dot (imp2amo.conjugate ().T, imp2vmo)    
    print ("Overlap error between active and virtual: {}".format (linalg.norm (O)))
    '''
    my_occ = np.zeros (loc2imp.shape[1], dtype=np.float64)
    my_occ[:norbs_cmo] = 2
    my_occ[norbs_cmo:][:imp2amo.shape[1]] = 1
    if dm is not None:
        loc2amo = np.dot (loc2imp, imp2amo)
        evals, evecs = matrix_eigen_control_options (represent_operator_in_basis (dm, loc2amo), sort_vecs=-1, only_nonzero_vals=False)
        imp2amo = np.dot (imp2amo, evecs)
        print ("Guess density matrix eigenvalues for guess amo: {}".format (evals))
        my_occ[norbs_cmo:][:imp2amo.shape[1]] = evals
    imp2mo = np.concatenate ([imp2cmo, imp2amo, imp2vmo], axis=1)
    return imp2mo, my_occ

def make_guess_molden (frag, filename, imp2mo, norbs_cmo, norbs_amo):
    norbs_tot = imp2mo.shape[1]
    mo_occ = np.zeros (norbs_tot)
    norbs_occ = norbs_cmo + norbs_amo
    mo_occ[:norbs_cmo] = 2
    mo_occ[norbs_cmo:norbs_occ] = 1
    mo = reduce (np.dot, (frag.ints.ao2loc, frag.loc2imp, imp2mo))
    molden.from_mo (frag.ints.mol, filename, mo, occ=mo_occ)
    return

def fix_my_CASSCF_for_nonsinglet_env (mc, h1e_s):
    ''' Strategy: cache the spin-breaking potential in the full basis in the mc object and in the
    active subspace in the mc.fcisolver object. Update the latter at every call to mc.casci.
    For the inner-cycle subspace ci response, hack it into mc.update_casdm and
    mc.solve_approx_ci using the envs kwarg. Wrap mc.fcisolver.kernel with a CONDITIONAL inspection
    of h1e (if and only if the h1e passed as an argument is one-component, add the second component).
    Finally, wrap gen_g_hop for the orbital rotation by just adding the various derivatives
    of h1e_s - should be straightforward. '''

    mc = fix_ci_response_csf (mc)
    if h1e_s is None: return mc
    amo = mc.mo_coeff[:,mc.ncore:][:,:mc.ncas]
    amoH = amo.conjugate ().T
    # When setting the three outer-scope variables below, ALWAYS include indexes so that you 
    # don't shadow the names
    h1e_s_amo = amoH @ h1e_s @ amo
    h1e_s_amou = h1e_s_amo.copy ()
    last_cached_sdm = np.zeros_like (h1e_s_amo)

    class fixed_FCI (mc.fcisolver.__class__):

        def __init__(self, my_fci):
            self.__dict__.update (my_fci.__dict__)

        def kernel (self, h1e, eri, norb, nelec, ci0=None, **kwargs):
            if np.asarray (h1e).ndim == 2:
                h1e = [h1e, h1e_s_amo]
            return super().kernel (h1e, eri, norb, nelec, ci0=ci0, **kwargs)

        def make_rdm12 (self, ci, ncas, nelecas):
            ''' I need to smuggle in the spin-density matrix for the sake of gen_g_hop down there. '''
            dm1, dm2 = super().make_rdm12 (ci, ncas, nelecas)
            dm1a, dm1b = self.make_rdm1s (ci, ncas, nelecas)
            dm1 = lib.tag_array (dm1, sdm=dm1a-dm1b)
            last_cached_sdm[:,:] = dm1.sdm[:,:]
            return dm1, dm2
            
    class fixed_CASSCF (mc.__class__):

        def __init__(self, my_mc):
            self.__dict__.update (my_mc.__dict__)
            self.fcisolver = fixed_FCI (my_mc.fcisolver)

        def casci (self, mo_coeff, ci0=None, eris=None, verbose=None, envs=None):
            ''' path of least resistance: just cache h1e_s in the fcisolver '''
            amo = mo_coeff[:,mc.ncore:][:,:mc.ncas]
            amoH = amo.conjugate ().T
            h1e_s_amo[:,:] = amoH @ h1e_s @ amo
            return super().casci (mo_coeff, ci0=ci0, eris=eris, verbose=verbose, envs=envs)
            
        def update_casdm (self, mo, u, fcivec, e_cas, eris, envs={}):
            ''' ~look-of-disapproval~ I need to use outer-scope variables because Qiming or whoever
            didn't properly use a single function to generate h1e. I could also futz with envs but that
            comes from a locals() call and honestly the outer-scope variable solution looks more elegant.
            Every call to self.fcisolver methods downstream of this will goes through solve_approx_ci
            and will be using an explicitly two-component h1, so don't mess with
            self.fcisolver.h1e_s_cache here.'''
            amou = mo @ u[:,self.ncore:][:,:self.ncas]
            amouH = amou.conjugate ().T
            h1e_s_amou[:,:] = amouH @ h1e_s @ amou
            return super().update_casdm (mo, u, fcivec, e_cas, eris, envs=envs)

        def solve_approx_ci (self, h1, h2, ci0, ecore, e_cas, envs):
            ''' ~look-of-disapproval~ I shouldn't have to edit this at all; see update_casdm above. '''
            h1 = np.stack ([h1, h1e_s_amou], axis=0)
            return super().solve_approx_ci (h1, h2, ci0, ecore, e_cas, envs)

        def gen_g_hop (self, mo, u, casdm1, casdm2, eris):
            ''' I do not get why u is an argument of this function.  It doesn't appear to be
            referenced within it. 

            It'll be a trick and a half to test the Hessian. There's no straightforward
            signature of having a wrong answer; the convergence will just get really bad.

            Also, now that I think of it, the gradients might be wrong even if they do give 0 
            for ROHF initial guess. Best just to follow mc1step.gen_g_hop as closely as possible,
            with the substitutions h1e -> h1e_s and dm -> sdm.

            After much anguish I figured out that if you unpack:
                mat = self.unpack_uniq_var (uniq_mat)
            and then repack:
                uniq_mat = self.pack_uniq_var (mat - mat.T)
            That multiplies it by 2, because unpack actually populates the upper-triangular corner.
            So don't do that.'''
            g_orb, gorb_update, h_op, h_diag = super ().gen_g_hop (mo, u, casdm1, casdm2, eris)
            # Important: DON'T unpack anything except for the argument to h_op down there!
            # When you repack you'll either double them (gradients) or make them zero (h_diag)!

            ncore = self.ncore
            ncas = self.ncas
            nocc = ncore + ncas
            h1e_s_mo = mo.conjugate ().T @ h1e_s @ mo
            sdm_mo = np.zeros_like (h1e_s)
            sdm_mo[ncore:nocc,ncore:nocc] = casdm1.sdm
            sdm_u = np.copy (sdm_mo)
            sdm_au = sdm_u[ncore:nocc,ncore:nocc]

            # Return 1: the macrocycle gradient (odd matrix)
            gen_k = h1e_s_mo @ sdm_mo  
            g_orb += self.pack_uniq_var (gen_k - gen_k.T)

            # Return 2: the microcycle gradient as a function of u and fcivec (odd matrix)
            def my_gorb_update (u, fcivec):
                g_orb_u     = gorb_update (u, fcivec) 
                # 'last_cached_sdm' is only safe to use RIGHT HERE, DO NOT MOVE the gorb_update call
                sdm_au[:,:] = last_cached_sdm
                uH          = u.conjugate ().T
                h1e_s_u     = uH @ h1e_s_mo @ u
                gen_k_u     = h1e_s_u @ sdm_u
                return g_orb_u + self.pack_uniq_var (gen_k_u - gen_k_u.T)

            # Return 3: the diagonal elements of the Hessian (even matrix)
            h_diag_s  = np.outer (np.diag (h1e_s_mo), np.diag (sdm_mo))
            h_diag_s -= h1e_s_mo * sdm_mo
            h_diag_s -= np.diag (gen_k)[:,None]
            idx       = np.diag_indices_from (h_diag_s)
            h_diag_s[idx] = 0
            h_diag   += self.pack_uniq_var (h_diag_s + h_diag_s.T)

            # Return 4: the Hessian as a function (odd matrix)
            def my_h_op (x):
                x1  = self.unpack_uniq_var (x)
                hx  = h1e_s_mo @ x1 @ sdm_mo
                hx -= (gen_k + gen_k.T) @ x1 / 2
                return h_op (x) + self.pack_uniq_var (hx - hx.T)

            return g_orb, my_gorb_update, my_h_op, h_diag

    return fixed_CASSCF (mc)



<|MERGE_RESOLUTION|>--- conflicted
+++ resolved
@@ -60,14 +60,9 @@
     mol = gto.Mole()
     abs_2MS = int (round (2 * abs (frag.target_MS)))
     abs_2S = int (round (2 * abs (frag.target_S)))
-<<<<<<< HEAD
+    sign_MS = np.sign (frag.target_MS) or 1
     mol.spin = abs_2MS
     mol.verbose = 0 if frag.mol_output is None else lib.logger.DEBUG
-=======
-    sign_MS = np.sign (frag.target_MS) or 1
-    mol.spin = abs_2MS
-    mol.verbose = 0 if frag.mol_output is None else lib.logger.DEBUG1
->>>>>>> 6311c234
     mol.output = frag.mol_output
     mol.atom.append(('H', (0, 0, 0)))
     mol.nelectron = frag.nelec_imp
@@ -227,17 +222,6 @@
     if frag.enforce_symmetry: imp2mo = lib.tag_array (imp2mo, orbsym=label_orb_symm (mol, mol.irrep_id, mol.symm_orb, imp2mo, s=mf.get_ovlp (), check=False))
 
     t_start = time.time()
-<<<<<<< HEAD
-    smult = abs_2S + 1 if frag.target_S is not None else (frag.nelec_imp % 2) + 1
-    mc.fcisolver = csf_solver (mf.mol, smult, symm=frag.enforce_symmetry)
-    if frag.enforce_symmetry: mc.fcisolver.wfnsym = frag.wfnsym
-    mc.max_cycle_macro = 50 if frag.imp_maxiter is None else frag.imp_maxiter
-    mc.ah_start_tol = 1e-10
-    mc.ah_conv_tol = 1e-10
-    mc.conv_tol = 1e-9
-    mc.__dict__.update (frag.corr_attr)
-=======
->>>>>>> 6311c234
     E_CASSCF = mc.kernel(imp2mo, ci0)[0]
     if not mc.converged:
         if np.any (np.abs (frag.impham_OEI_S) > 1e-8):
